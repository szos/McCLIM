(in-package :clim-clxv2)

;;;
;;; pointer events
;;;
(defmethod climi::distribute-event :before ((port clxv2-port) (event pointer-button-press-event))
  (setf (port-pointer-pressed-sheet port) (port-pointer-sheet port)))

(defmethod climi::distribute-event :after ((port clxv2-port) (event pointer-button-release-event))
  (setf (port-pointer-pressed-sheet port) nil))

(defmethod climi::distribute-event :around ((port clxv2-port) (event pointer-event))
  (let ((grab-sheet (clim-clx::pointer-grab-sheet port))
	(pointer-pressed-sheet (port-pointer-pressed-sheet port))
	(pointer-sheet (get-pointer-event-sheet (event-sheet event) event))
	(old-pointer-sheet (or (port-pointer-sheet port) (event-sheet event)))
	(top-level-sheet (get-top-level-sheet (event-sheet event))))
    (cond
      (grab-sheet
       (if (sheet-ancestor-p pointer-sheet grab-sheet)
	   (setf pointer-sheet grab-sheet)
	   (setf pointer-sheet (sheet-parent grab-sheet))))
      ((typep top-level-sheet 'unmanaged-top-level-sheet-pane)
       nil)
      (pointer-pressed-sheet
       (if (sheet-ancestor-p pointer-sheet pointer-pressed-sheet)
	   (setf pointer-sheet pointer-pressed-sheet)
	   (setf pointer-sheet (sheet-parent pointer-pressed-sheet))))
      (t
       nil))
    (let ((common-sheet (sheet-common-ancestor old-pointer-sheet pointer-sheet)))
      (distribute-exit-events old-pointer-sheet common-sheet event)
      (distribute-enter-events pointer-sheet common-sheet event)
      (setf (port-pointer-sheet port) pointer-sheet))
    (unless (or (typep event 'pointer-enter-event)
		(typep event 'pointer-exit-event))
      (cond
	((typep top-level-sheet 'unmanaged-top-level-sheet-pane)
	 (call-next-method))
	((or grab-sheet pointer-pressed-sheet)
	 (cond
	   ((eq pointer-sheet (or grab-sheet pointer-pressed-sheet))
	    (call-next-method))
	   ((or (typep event 'pointer-button-release-event)
		(typep event 'pointer-motion-event))
	    ;; send event to ...
	    (setf (port-pointer-sheet port) (or grab-sheet pointer-pressed-sheet))
	    (call-next-method)
	    (setf (port-pointer-sheet port) pointer-sheet))
	   (t
	    nil)))
	(t
	 (call-next-method))))))


(defmethod climi::distribute-event ((port clxv2-port) (event pointer-event))
  (let ((sheet (port-pointer-sheet port)))
    (when sheet
      (cond ((eq sheet (event-sheet event))
	     (dispatch-event sheet event))
	    (t
	     (if (eq (sheet-mirrored-ancestor sheet) (sheet-mirrored-ancestor (event-sheet event)))
		 (dispatch-event sheet
				 (make-instance (type-of event)
						:pointer (slot-value event 'climi::pointer)
						:button (slot-value event 'climi::button)
						:x (slot-value event 'climi::x) 
						:y (slot-value event 'climi::y) 
						:graft-x (slot-value event 'climi::graft-x)
						:graft-y (slot-value event 'climi::graft-y)
						:sheet sheet
						:modifier-state (slot-value event 'climi::modifier-state)
						:timestamp (slot-value event 'climi::timestamp)))
		 (dispatch-event sheet
				 (make-instance (type-of event)
						:pointer (slot-value event 'climi::pointer)
						:button (slot-value event 'climi::button)
						:x (slot-value event 'climi::x)  ;; wrong value
						:y (slot-value event 'climi::y)  ;; wrong value
						:graft-x (slot-value event 'climi::graft-x)
						:graft-y (slot-value event 'climi::graft-y)
						:sheet sheet
<<<<<<< HEAD
						:modifier-state (slot-value event 'climi::modifier-state)
						:timestamp (slot-value event 'climi::timestamp)))))))))
		 

=======
						:timestamp (slot-value event 'climi::timestamp)))
						:modifier-state (slot-value event 'climi::modifier-state)))))))
>>>>>>> cbb809de

		 
		 
;;;
;;; repaint 
;;;


;;;
;;; all events
;;;

(defmethod climi::distribute-event ((port clxv2-port) event)
  (cond
   ((typep event 'keyboard-event)
    (dispatch-event (event-sheet event) event))
   ((typep event 'window-event)
    (dispatch-event (event-sheet event) event))
   ((typep event 'window-manager-delete-event)
    ;; not sure where this type of event should get sent - mikemac
    ;; This seems fine; will be handled by the top-level-sheet-pane - moore
    (dispatch-event (event-sheet event) event))
   ((typep event 'timer-event)
    (error "Where do we send timer-events?"))
   (t
    (error "Unknown event ~S received in DISTRIBUTE-EVENT" event))))


(defun distribute-enter-events (sheet-b sheet-t event)
  (dolist (s
	    (do ((s sheet-b (sheet-parent s))
		 (lis nil))
		((or (null s) (climi::graftp s) (eq s sheet-t)) lis)
	      (push s lis)))
    (format *debug-io* "enter ~A ~%" s)
    (dispatch-event s 
		    (make-instance 'pointer-enter-event
				   :pointer (slot-value event 'climi::pointer)
				   :button nil
				   :x (slot-value event 'climi::x) ;; wrong?
				   :y (slot-value event 'climi::y) ;; wrong?
				   :graft-x (slot-value event 'climi::graft-x)
				   :graft-y (slot-value event 'climi::graft-y)
				   :sheet s
				   :modifier-state (slot-value event 'climi::modifier-state)
				   :timestamp (slot-value event 'climi::timestamp)))))

(defun distribute-exit-events (sheet-b sheet-t event)
  (when (and sheet-t sheet-b)
    (do ((s sheet-b (sheet-parent s)))
	((or (null s) (climi::graftp s) (eq s sheet-t)))
      (format *debug-io* "exit ~A ~A ~A~%" s (slot-value event 'climi::x)(slot-value event 'climi::y) )
      (dispatch-event s
		      (make-instance 'pointer-exit-event
				     :pointer (slot-value event 'climi::pointer)
				     :button nil
				     :x (slot-value event 'climi::x) ;; wrong?
				     :y (slot-value event 'climi::y) ;; wrong?
				     :graft-x (slot-value event 'climi::graft-x)
				     :graft-y (slot-value event 'climi::graft-y)
				     :sheet s
				     :modifier-state (slot-value event 'climi::modifier-state)
				     :timestamp (slot-value event 'climi::timestamp))))))


(defun sheet-common-ancestor (sheet-a sheet-b)
  (cond
    ((null sheet-a)
     nil)
    ((climi::graftp sheet-a)
     sheet-a)
    ((sheet-ancestor-p sheet-b sheet-a)
     sheet-a)
    (t
     (sheet-common-ancestor (sheet-parent sheet-a) sheet-b))))

(defun get-top-level-sheet (sheet)
  (cond
    ((null sheet)
     nil)
    ((typep sheet 'top-level-sheet-pane)
     sheet)
    (t
     (get-top-level-sheet (sheet-parent sheet)))))
  
(defun get-pointer-event-sheet (sheet event)
  (labels ((get-pointer-event-sheet-2 (sheet x y)
	     (let ((child (child-containing-position sheet x y)))
	       ;; only not mirrored child?
	       (if child
		   (multiple-value-bind (cx cy)
		       (untransform-position (sheet-transformation child) x y)
		     (get-pointer-event-sheet-2 child  cx cy))
		   sheet))))
    (climi::get-pointer-position (sheet event)
      (get-pointer-event-sheet-2 sheet climi::x climi::y))))<|MERGE_RESOLUTION|>--- conflicted
+++ resolved
@@ -80,16 +80,9 @@
 						:graft-x (slot-value event 'climi::graft-x)
 						:graft-y (slot-value event 'climi::graft-y)
 						:sheet sheet
-<<<<<<< HEAD
 						:modifier-state (slot-value event 'climi::modifier-state)
 						:timestamp (slot-value event 'climi::timestamp)))))))))
 		 
-
-=======
-						:timestamp (slot-value event 'climi::timestamp)))
-						:modifier-state (slot-value event 'climi::modifier-state)))))))
->>>>>>> cbb809de
-
 		 
 		 
 ;;;
