;;; -*- Mode: Lisp; Package: CLIM-INTERNALS -*-

;;;  (c) copyright 1998,1999,2000,2001 by Michael McDonald (mikemac@mikemac.com)
;;;  (c) copyright 2000, 2014, 2016 by
;;;           Robert Strandh (robert.strandh@gmail.com)
;;;  (c) copyright 2001 by
;;;           Arnaud Rouanet (rouanet@emi.u-bordeaux.fr)
;;;           Lionel Salabartan (salabart@emi.u-bordeaux.fr)
;;;  (c) copyright 2001, 2002 by Alexey Dejneka (adejneka@comail.ru)
;;;  (c) copyright 2003 by Gilbert Baumann <unk6@rz.uni-karlsruhe.de>

;;; This library is free software; you can redistribute it and/or
;;; modify it under the terms of the GNU Library General Public
;;; License as published by the Free Software Foundation; either
;;; version 2 of the License, or (at your option) any later version.
;;;
;;; This library is distributed in the hope that it will be useful,
;;; but WITHOUT ANY WARRANTY; without even the implied warranty of
;;; MERCHANTABILITY or FITNESS FOR A PARTICULAR PURPOSE.  See the GNU
;;; Library General Public License for more details.
;;;
;;; You should have received a copy of the GNU Library General Public
;;; License along with this library; if not, write to the
;;; Free Software Foundation, Inc., 59 Temple Place - Suite 330,
;;; Boston, MA  02111-1307  USA.

;;; TODO:
;;;
;;; - Scrolling does not work correctly. Region is given in "window"
;;; coordinates, without bounding-rectangle-position transformation.
;;; (Is it still valid?)
;;;
;;; - Redo setf*-output-record-position, extent recomputation for
;;; compound records
;;;
;;; - When DRAWING-P is NIL, should stream cursor move?
;;;
;;; - :{X,Y}-OFFSET.
;;;
;;; - (SETF OUTPUT-RECORD-START-CURSOR-POSITION) does not affect the
;;; bounding rectangle. What does it affect?
;;;
;;; - How should (SETF OUTPUT-RECORD-POSITION) affect the bounding
;;; rectangle of the parent? Now its bounding rectangle is accurately
;;; recomputed, but it is very inefficient for table formatting. It
;;; seems that CLIM is supposed to keep a "large enougn" rectangle and
;;; to shrink it to the correct size only when the layout is complete
;;; by calling TREE-RECOMPUTE-EXTENT.
;;;
;;; - Computation of the bounding rectangle of lines/polygons ignores
;;; LINE-STYLE-CAP-SHAPE.
;;;
;;; - Rounding of coordinates.
;;;
;;; - Document carefully the interface of
;;; STANDARD-OUTPUT-RECORDING-STREAM.
;;;
;;; - COORD-SEQ is a sequence, not a list.

;;; Troubles

;;; DC
;;;
;;; Some GFs are defined to have "a default method on CLIM's standard
;;; output record class". What does it mean? What is "CLIM's standard
;;; output record class"? Is it OUTPUT-RECORD or BASIC-OUTPUT-RECORD?
;;; Now they are defined on OUTPUT-RECORD.

(in-package :clim-internals)

;;; 16.2.1. The Basic Output Record Protocol (extras)

(defgeneric (setf output-record-parent) (parent record)
  (:documentation "Additional protocol generic function. PARENT may be
an output record or NIL."))

;;; 16.2.2. Output Record "Database" Protocol (extras)
;;; From the Franz CLIM user's guide but not in the spec... clearly necessary.

(defgeneric map-over-output-records-1
    (continuation record continuation-args))

(defun map-over-output-records
    (function record &optional (x-offset 0) (y-offset 0) &rest function-args)
  "Maps over all of the children of the RECORD, calling FUNCTION on
each one. It is a function of one or more arguments and called with
all of FUNCTION-ARGS as APPLY arguments."
  (declare (ignore x-offset y-offset))
  (map-over-output-records-1 function record function-args))

;;; Forward definition
(defclass stream-output-history-mixin ()
  ((stream :initarg :stream :reader output-history-stream)))

;;; 21.3 Incremental Redisplay Protocol.  These generic functions need
;;; to be implemented for all the basic displayed-output-records, so
;;; they are defined in this file.
;;;
;;; MATCH-OUTPUT-RECORDS and FIND-CHILD-OUTPUT-RECORD, as defined in
;;; the CLIM spec, are pretty silly.  How does incremental redisplay
;;; know what keyword arguments to supply to FIND-CHILD-OUTPUT-RECORD?
;;; Through a gf specialized on the type of the record it needs to
;;; match... why not define the search function and the predicate on
;;; two records then!
;;;
;;; We'll implement MATCH-OUTPUT-RECORDS and FIND-CHILD-OUTPUT-RECORD,
;;; but we won't actually use them.  Instead, output-record-equal will
;;; match two records, and find-child-record-equal will search for the
;;; equivalent record.

(defgeneric match-output-records (record &rest args))

;;; These gf's use :MOST-SPECIFIC-LAST because one of the least
;;; specific methods will check the bounding boxes of the records,
;;; which should cause an early out most of the time.

(defgeneric match-output-records-1 (record &key)
  (:method-combination and :most-specific-last))

(defgeneric output-record-equal (record1 record2)
  (:method-combination and :most-specific-last))

(defmethod output-record-equal :around (record1 record2)
  (cond ((eq record1 record2)
         ;; Some unusual record -- like a Goatee screen line -- might
         ;; exist in two trees at once
         t)
        ((eq (class-of record1) (class-of record2))
         (let ((result (call-next-method)))
           (if (eq result 'maybe)
               nil
               result)))
        (t nil)))

;;; A fallback method so that something's always applicable.

(defmethod output-record-equal and (record1 record2)
  (declare (ignore record1 record2))
  'maybe)

;;; The code for MATCH-OUTPUT-RECORDS-1 and OUTPUT-RECORD-EQUAL
;;; methods are very similar, hence this macro.  In order to exploit
;;; the similarities, it's necessary to treat the slots of the second
;;; record like variables, so for convenience the macro will use
;;; SLOT-VALUE on both records.

(defmacro defrecord-predicate (record-type slots &body body)
  "Each element of SLOTS is either a symbol or (:initarg-name slot-name)."
  (let* ((slot-names (mapcar #'(lambda (slot-spec)
                                 (if (consp slot-spec)
                                     (cadr slot-spec)
                                     slot-spec))
                             slots))
         (supplied-vars (mapcar #'(lambda (slot)
                                    (gensym (symbol-name
                                             (symbol-concat slot '#:-p))))
                                slot-names))
         (key-args (mapcar #'(lambda (slot-spec supplied)
                               `(,slot-spec nil ,supplied))
                           slots supplied-vars))
         (key-arg-alist (mapcar #'cons slot-names supplied-vars)))
    `(progn
       (defmethod output-record-equal and ((record ,record-type)
                                           (record2 ,record-type))
         (macrolet ((if-supplied ((var &optional (type t)) &body supplied-body)
                      (declare (ignore var type))
                      `(progn ,@supplied-body)))
           (with-slots ,slot-names
               record2
             ,@body)))
       (defmethod match-output-records-1 and ((record ,record-type)
                                              &key ,@key-args)
         (macrolet ((if-supplied ((var &optional (type t)) &body supplied-body)
                      (let ((supplied-var (cdr (assoc var ',key-arg-alist))))
                        (unless supplied-var
                          (error "Unknown slot ~S" var))
                        `(or (null ,supplied-var)
                             ,@(if (eq type t)
                                   `((progn ,@supplied-body))
                                   `((if (typep ,var ',type)
                                         (progn ,@supplied-body)
                                         (error 'type-error
                                                :datum ,var
                                                :expected-type ',type))))))))
           ,@body)))))

(defmacro with-output-recording-options ((stream
                                          &key (record nil record-supplied-p)
                                               (draw nil draw-supplied-p))
                                         &body body)
  (setq stream (stream-designator-symbol stream '*standard-output*))
  (with-gensyms (continuation)
    `(flet ((,continuation  (,stream)
              ,(declare-ignorable-form* stream)
              ,@body))
       (declare (dynamic-extent #',continuation))
       (invoke-with-output-recording-options
        ,stream #',continuation
        ,(if record-supplied-p record `(stream-recording-p ,stream))
        ,(if draw-supplied-p draw `(stream-drawing-p ,stream))))))

;;; Macro masturbation...

(defmacro define-invoke-with (macro-name func-name record-type doc-string)
  `(defmacro ,macro-name ((stream
                           &optional
                           (record-type '',record-type)
                           (record (gensym))
                           &rest initargs)
                          &body body)
     ,doc-string
     (setq stream (stream-designator-symbol stream '*standard-output*))
     (with-gensyms (continuation)
       (multiple-value-bind (bindings m-i-args)
           (rebind-arguments initargs)
         `(let ,bindings
            (flet ((,continuation (,stream ,record)
                     ,(declare-ignorable-form* stream record)
                     ,@body))
              (declare (dynamic-extent #',continuation))
              (,',func-name ,stream #',continuation ,record-type ,@m-i-args)))))))

(define-invoke-with with-new-output-record invoke-with-new-output-record
  standard-sequence-output-record
  "Creates a new output record of type RECORD-TYPE and then captures
the output of BODY into the new output record, and inserts the new
record into the current \"open\" output record assotiated with STREAM.
    If RECORD is supplied, it is the name of a variable that will be
lexically bound to the new output record inside the body. INITARGS are
CLOS initargs that are passed to MAKE-INSTANCE when the new output
record is created.
    It returns the created output record.
    The STREAM argument is a symbol that is bound to an output
recording stream. If it is T, *STANDARD-OUTPUT* is used.")

(define-invoke-with with-output-to-output-record
    invoke-with-output-to-output-record
  standard-sequence-output-record
  "Creates a new output record of type RECORD-TYPE and then captures
the output of BODY into the new output record. The cursor position of
STREAM is initially bound to (0,0)
    If RECORD is supplied, it is the name of a variable that will be
lexically bound to the new output record inside the body. INITARGS are
CLOS initargs that are passed to MAKE-INSTANCE when the new output
record is created.
    It returns the created output record.
    The STREAM argument is a symbol that is bound to an output
recording stream. If it is T, *STANDARD-OUTPUT* is used.")


;;;; Implementation

(defclass basic-output-record (standard-bounding-rectangle output-record)
  ((parent :initarg :parent ; XXX
           :initform nil
           :accessor output-record-parent)) ; XXX
  (:documentation "Implementation class for the Basic Output Record Protocol."))

(defmethod initialize-instance :after ((record basic-output-record)
                                       &key (x-position 0.0d0)
                                            (y-position 0.0d0))
  (setf (rectangle-edges* record)
        (values x-position y-position x-position y-position)))

;;; XXX I'd really like to get rid of the x and y slots. They are
;;; surely redundant with the bounding rectangle coordinates.
(defclass compound-output-record (basic-output-record)
  ((x :initarg :x-position
      :initform 0.0d0
      :documentation "X-position of the empty record.")
   (y :initarg :y-position
      :initform 0.0d0
      :documentation "Y-position of the empty record.")
   (in-moving-p :initform nil
                :documentation "Is set while changing the position."))
  (:documentation "Implementation class for output records with children."))

;;; 16.2.1. The Basic Output Record Protocol
(defmethod output-record-position ((record basic-output-record))
  (bounding-rectangle-position record))

(defmethod* (setf output-record-position) (nx ny (record basic-output-record))
  (with-standard-rectangle (x1 y1 x2 y2)
     record
    (let ((dx (- nx x1))
          (dy (- ny y1)))
      (setf (rectangle-edges* record)
            (values nx ny (+ x2 dx) (+ y2 dy)))))
  (values nx ny))

(defmethod* (setf output-record-position) :around
            (nx ny (record basic-output-record))
  (with-bounding-rectangle* (min-x min-y max-x max-y) record
    (call-next-method)
    (let ((parent (output-record-parent record)))
      (when (and parent (not (and (typep parent 'compound-output-record)
                                  (slot-value parent 'in-moving-p)))) ; XXX
        (recompute-extent-for-changed-child parent record
                                            min-x min-y max-x max-y)))
    (values nx ny)))

(defmethod* (setf output-record-position)
  :before (nx ny (record compound-output-record))
  (with-standard-rectangle* (:x1 x1 :y1 y1)
      record
    (letf (((slot-value record 'in-moving-p) t))
      (let ((dx (- nx x1))
            (dy (- ny y1)))
        (map-over-output-records
         (lambda (child)
           (multiple-value-bind (x y) (output-record-position child)
             (setf (output-record-position child)
                   (values (+ x dx) (+ y dy)))))
         record)))))

(defmethod output-record-start-cursor-position ((record basic-output-record))
  (values nil nil))

(defmethod* (setf output-record-start-cursor-position)
    (x y (record basic-output-record))
  (values x y))

(defmethod output-record-end-cursor-position ((record basic-output-record))
  (values nil nil))

(defmethod* (setf output-record-end-cursor-position)
    (x y (record basic-output-record))
  (values x y))

(defun replay (record stream &optional (region (or (pane-viewport-region stream)
                                                   (sheet-region stream))))
  (when (typep stream 'encapsulating-stream)
    (return-from replay (replay record (encapsulating-stream-stream stream) region)))
  (stream-close-text-output-record stream)
  (when (stream-drawing-p stream)
    (with-output-recording-options (stream :record nil)
      (with-sheet-medium (medium stream)
        (letf (((cursor-visibility (stream-text-cursor stream)) nil) ;; FIXME?
               ((stream-cursor-position stream) (values 0 0))
               ;; Is there a better value to bind to baseline?
               ((slot-value stream 'baseline) (slot-value stream 'baseline))
               ((medium-transformation medium) +identity-transformation+))
          (replay-output-record record stream region))))))

(defmethod replay-output-record ((record compound-output-record) stream
                                 &optional region (x-offset 0) (y-offset 0))
  (when (null region)
    (setq region (or (pane-viewport-region stream) +everywhere+)))
  (with-drawing-options (stream :clipping-region region)
    (map-over-output-records-overlapping-region
     #'replay-output-record record region x-offset y-offset
     stream region x-offset y-offset)))

(defmethod output-record-hit-detection-rectangle* ((record output-record))
  ;; XXX DC
  (bounding-rectangle* record))

(defmethod output-record-refined-position-test ((record basic-output-record)
                                                x y)
  (declare (ignore x y))
  t)

(defun highlight-output-record-rectangle (record stream state)
  (with-identity-transformation (stream)
    (multiple-value-bind (x1 y1 x2 y2)
        (bounding-rectangle* record)
      (ecase state
        (:highlight
         (draw-rectangle* (sheet-medium stream) (1+ x1) (1+ y1) (1- x2) (1- y2)
                          :filled nil :ink +foreground-ink+)) ; XXX +FLIPPING-INK+?
        (:unhighlight
         (repaint-sheet stream (bounding-rectangle record))
         ;; Using queue-repaint should be faster in apps (such as
         ;; clouseau) that highlight/unhighlight many bounding
         ;; rectangles at once. The event code should merge these into
         ;; a single larger repaint. Unfortunately, since an enqueued
         ;; repaint does not occur immediately, and highlight
         ;; rectangles are not recorded, newer highlighting gets wiped
         ;; out shortly after being drawn. So, we aren't ready for
         ;; this yet.  ..Actually, it isn't necessarily
         ;; faster. Depends on the app.
         #+ (or)
	       (queue-repaint stream
			      (make-instance 'window-repaint-event
                           :sheet stream
                           :region (bounding-rectangle record))))))))

;;; XXX Should this only be defined on recording streams?
(defmethod highlight-output-record ((record output-record) stream state)
  ;; XXX DC
  ;; XXX Disable recording?
  (highlight-output-record-rectangle record stream state))

;;; 16.2.2. The Output Record "Database" Protocol

;;; These two aren't in the spec, but are needed to make indirect
;;; adding/deleting of GADGET-OUTPUT-RECORDs work:

(defgeneric note-output-record-lost-sheet (record sheet))
(defgeneric note-output-record-got-sheet  (record sheet))

(defmethod note-output-record-lost-sheet ((record output-record) sheet)
  (declare (ignore record sheet))
  (values))

(defmethod note-output-record-lost-sheet :after
    ((record compound-output-record) sheet)
  (map-over-output-records #'note-output-record-lost-sheet record 0 0 sheet))

(defmethod note-output-record-got-sheet ((record output-record) sheet)
  (declare (ignore record sheet))
  (values))

(defmethod note-output-record-got-sheet :after
    ((record compound-output-record) sheet)
  (map-over-output-records #'note-output-record-got-sheet record 0 0 sheet))

(defun find-output-record-sheet (record)
  "Walks up the parents of RECORD, searching for an output history from which
the associated sheet can be determined."
  (typecase record
    (stream-output-history-mixin
     (output-history-stream record))
    (basic-output-record
     (find-output-record-sheet (output-record-parent record)))))

(defmethod output-record-children ((record basic-output-record))
  nil)

(defmethod add-output-record (child (record basic-output-record))
  (declare (ignore child))
  (error "Cannot add a child to ~S." record))

(defmethod add-output-record :before (child (record compound-output-record))
  (let ((parent (output-record-parent child)))
    (cond (parent
           (restart-case
               (error "~S already has a parent ~S." child parent)
             (delete ()
               :report "Delete from the old parent."
               (delete-output-record child parent))))
          ((eq record child)
           (error "~S is being added to itself" record))
          ((eq (output-record-parent record) child)
           (error "child ~S is being added to its own child ~S"
                  child record)))))

(defmethod add-output-record :after (child (record compound-output-record))
  (recompute-extent-for-new-child record child)
  (when (eq record (output-record-parent child))
    (let ((sheet (find-output-record-sheet record)))
      (when sheet (note-output-record-got-sheet child sheet)))))

(defmethod delete-output-record :before (child (record basic-output-record)
                                         &optional (errorp t))
  (declare (ignore errorp))
  (let ((sheet (find-output-record-sheet record)))
    (when sheet
      (note-output-record-lost-sheet child sheet))))

(defmethod delete-output-record (child (record basic-output-record)
                                 &optional (errorp t))
  (declare (ignore child))
  (when errorp (error "Cannot delete a child from ~S." record)))

(defmethod delete-output-record :after (child (record compound-output-record)
                                        &optional (errorp t))
  (declare (ignore errorp))
  (with-bounding-rectangle* (x1 y1 x2 y2) child
    (recompute-extent-for-changed-child record child x1 y1 x2 y2)))

(defmethod clear-output-record ((record basic-output-record))
  (error "Cannot clear ~S." record))

(defmethod clear-output-record :before ((record compound-output-record))
  (let ((sheet (find-output-record-sheet record)))
    (when sheet
      (map-over-output-records #'note-output-record-lost-sheet record 0 0 sheet))))

(defmethod clear-output-record :around ((record compound-output-record))
  (multiple-value-bind (x1 y1 x2 y2) (bounding-rectangle* record)
    (call-next-method)
    (assert (null-bounding-rectangle-p record))
    (when (output-record-parent record)
      (recompute-extent-for-changed-child
       (output-record-parent record) record x1 y1 x2 y2))))

(defmethod clear-output-record :after ((record compound-output-record))
  ;; XXX banish x and y
  (with-slots (x y) record
    (setf (rectangle-edges* record) (values x y x y))))

(defmethod output-record-count ((record displayed-output-record))
  0)

(defmethod map-over-output-records-1
    (function (record displayed-output-record) function-args)
  (declare (ignore function function-args))
  nil)

;;; This needs to work in "most recently added last" order. Is this
;;; implementation right? -- APD, 2002-06-13
#+nil
(defmethod map-over-output-records
    (function (record compound-output-record)
     &optional (x-offset 0) (y-offset 0)
     &rest function-args)
  (declare (ignore x-offset y-offset))
  (map nil (lambda (child) (apply function child function-args))
       (output-record-children record)))

(defmethod map-over-output-records-containing-position
    (function (record displayed-output-record) x y
     &optional (x-offset 0) (y-offset 0)
     &rest function-args)
  (declare (ignore function x y x-offset y-offset function-args))
  nil)

;;; This needs to work in "most recently added first" order. Is this
;;; implementation right? -- APD, 2002-06-13
#+nil
(defmethod map-over-output-records-containing-position
    (function (record compound-output-record) x y
     &optional (x-offset 0) (y-offset 0)
     &rest function-args)
  (declare (ignore x-offset y-offset))
  (map nil
       (lambda (child)
         (when (and (multiple-value-bind (min-x min-y max-x max-y)
                        (output-record-hit-detection-rectangle* child)
                      (and (<= min-x x max-x) (<= min-y y max-y)))
                    (output-record-refined-position-test child x y))
           (apply function child function-args)))
       (output-record-children record)))

(defmethod map-over-output-records-overlapping-region
    (function (record displayed-output-record) region
     &optional (x-offset 0) (y-offset 0)
     &rest function-args)
  (declare (ignore function region x-offset y-offset function-args))
  nil)

;;; This needs to work in "most recently added last" order. Is this
;;; implementation right? -- APD, 2002-06-13
#+nil
(defmethod map-over-output-records-overlapping-region
    (function (record compound-output-record) region
     &optional (x-offset 0) (y-offset 0)
     &rest function-args)
  (declare (ignore x-offset y-offset))
  (map nil
       (lambda (child) (when (region-intersects-region-p region child)
                         (apply function child function-args)))
       (output-record-children record)))

;;; XXX Dunno about this definition... -- moore
;;; Your apprehension is justified, but we lack a better means by which
;;; to distinguish "empty" compound records (roots of trees of compound
;;; records, containing no non-compound records). Such subtrees should
;;; not affect bounding rectangles.  -- Hefner
(defun null-bounding-rectangle-p (bbox)
  (with-bounding-rectangle* (x1 y1 x2 y2) bbox
     (and (= x1 x2)
          (= y1 y2))))

;;; 16.2.3. Output Record Change Notification Protocol
(defmethod recompute-extent-for-new-child
    ((record compound-output-record) child)
  (unless (null-bounding-rectangle-p child)
    (with-bounding-rectangle* (old-x1 old-y1 old-x2 old-y2) record
      (cond
        ((null-bounding-rectangle-p record)
         (setf (rectangle-edges* record) (bounding-rectangle* child)))
        ((not (null-bounding-rectangle-p child))
         (assert (not (null-bounding-rectangle-p record))) ; important.
         (with-bounding-rectangle* (x1-child y1-child x2-child y2-child)
             child
           (setf (rectangle-edges* record)
                 (values (min old-x1 x1-child) (min old-y1 y1-child)
                         (max old-x2 x2-child) (max old-y2 y2-child))))))
      (let ((parent (output-record-parent record)))
        (when parent
          (recompute-extent-for-changed-child
           parent record old-x1 old-y1 old-x2 old-y2)))))
  record)

(defgeneric %tree-recompute-extent* (record))

(defmethod %tree-recompute-extent* ((record compound-output-record))
  ;; Internal helper function
  (let ((new-x1 0)
        (new-y1 0)
        (new-x2 0)
        (new-y2 0)
        (first-time t))
    (map-over-output-records
     (lambda (child)
       (unless (null-bounding-rectangle-p child)
         (if first-time
             (progn
               (multiple-value-setq (new-x1 new-y1 new-x2 new-y2)
                 (bounding-rectangle* child))
               (setq first-time nil))
             (with-bounding-rectangle* (cx1 cy1 cx2 cy2) child
               (minf new-x1 cx1)
               (minf new-y1 cy1)
               (maxf new-x2 cx2)
               (maxf new-y2 cy2)))))
     record)
    (if first-time
        ;; XXX banish x y
        (with-slots (x y) record
          (values x y x y))
        (values new-x1 new-y1 new-x2 new-y2))))

(defgeneric tree-recompute-extent-aux (record))

(defmethod tree-recompute-extent-aux (record)
  (bounding-rectangle* record))

(defmethod tree-recompute-extent-aux ((record compound-output-record))
  (let ((new-x1 0)
        (new-y1 0)
        (new-x2 0)
        (new-y2 0)
        (first-time t))
    (map-over-output-records
     (lambda (child)
       (if first-time
           (progn
             (multiple-value-setq (new-x1 new-y1 new-x2 new-y2)
               (tree-recompute-extent-aux child))
             (setq first-time nil))
           (multiple-value-bind (cx1 cy1 cx2 cy2)
               (tree-recompute-extent-aux child)
             (minf new-x1 cx1)
             (minf new-y1 cy1)
             (maxf new-x2 cx2)
             (maxf new-y2 cy2))))
     record)
    (with-slots (x y)
        record
      (if first-time			;No children
          (bounding-rectangle* record)
          (progn
            ;; XXX banish x,y
            (setf  x new-x1 y new-y1)
            (setf (rectangle-edges* record)
                  (values new-x1 new-y1 new-x2 new-y2)))))))

(defmethod recompute-extent-for-changed-child
    ((record compound-output-record) changed-child
     old-min-x old-min-y old-max-x old-max-y)
  (with-bounding-rectangle* (ox1 oy1 ox2 oy2)  record
    (with-bounding-rectangle* (cx1 cy1 cx2 cy2) changed-child
      ;; If record is currently empty, use the child's bbox
      ;; directly. Else..  Does the new rectangle of the child contain
      ;; the original rectangle?  If so, we can use min/max to grow
      ;; record's current rectangle.  If not, the child has shrunk,
      ;; and we need to fully recompute.
      (multiple-value-bind (nx1 ny1 nx2 ny2)
          (cond
            ;; The child has been deleted; who knows what the
            ;; new bounding box might be.
            ;; This case shouldn't be really necessary.
            ((not (output-record-parent changed-child))
             (%tree-recompute-extent* record))
            ;; Only one child of record, and we already have the bounds.
            ((eql (output-record-count record) 1)
             ;; See output-record-children for why this assert breaks:
             ;; (assert (eq changed-child (elt (output-record-children
             ;; record) 0)))
             (values cx1 cy1 cx2 cy2))
            ;; If our record occupied no space (had no children, or
            ;; had only children similarly occupying no space,
            ;; hackishly determined by null-bounding-rectangle-p),
            ;; recompute the extent now, otherwise the next COND
            ;; clause would, as an optimization, attempt to extend our
            ;; current bounding rectangle, which is invalid.
            ((null-bounding-rectangle-p record)
             (%tree-recompute-extent* record))
            ;; In the following cases, we can grow the new bounding
            ;; rectangle from its previous state:
            ((or
              ;; If the child was originally empty, it could not have
              ;; affected previous computation of our bounding
              ;; rectangle.  This is hackish for reasons similar to
              ;; the above.
              (and (= old-min-x old-max-x) (= old-min-y old-max-y))
              ;; For each edge of the original child bounds, if it was
              ;; within its respective edge of the old parent bounding
              ;; rectangle, or if it has not changed:
              (and (or (> old-min-x ox1) (= old-min-x cx1))
                   (or (> old-min-y oy1) (= old-min-y cy1))
                   (or (< old-max-x ox2) (= old-max-x cx2))
                   (or (< old-max-y oy2) (= old-max-y cy2)))
              ;; New child bounds contain old child bounds, so use
              ;; min/max to extend the already-calculated rectangle.
              (and (<= cx1 old-min-x) (<= cy1 old-min-y)
                   (>= cx2 old-max-x) (>= cy2 old-max-y)))
             (values (min cx1 ox1) (min cy1 oy1)
                     (max cx2 ox2) (max cy2 oy2)))
            ;; No shortcuts - we must compute a new bounding box from
            ;; those of all our children. We want to avoid this - in
            ;; worst cases, such as a toplevel output history, large
            ;; graph, or table, there may exist thousands of
            ;; children. Without the above optimizations, construction
            ;; becomes O(N^2) due to bounding rectangle calculation.
            (t (%tree-recompute-extent* record)))
        ;; XXX banish x, y
        (with-slots (x y)
            record
          (setf x nx1 y ny1)
          (setf (rectangle-edges* record) (values  nx1 ny1 nx2 ny2))
          (let ((parent (output-record-parent record)))
            (unless (or (null parent)
                        (and (= nx1 ox1) (= ny1 oy1)
                             (= nx2 ox2) (= nx2 oy2)))
              (recompute-extent-for-changed-child parent record
                                                  ox1 oy1 ox2 oy2)))))))
  record)

(defmethod tree-recompute-extent ((record compound-output-record))
  (tree-recompute-extent-aux record)
  record)

(defmethod tree-recompute-extent :around ((record compound-output-record))
  (with-bounding-rectangle* (old-x1 old-y1 old-x2 old-y2)
    record
    (call-next-method)
    (with-bounding-rectangle* (x1 y1 x2 y2)
      record
      (let ((parent (output-record-parent record)))
        (when (and parent
                   (not (and (= old-x1 x1)
                             (= old-y1 y1)
                             (= old-x2 x2)
                             (= old-y2 y2))))
          (recompute-extent-for-changed-child parent record
                                              old-x1 old-y1
                                              old-x2 old-y2)))))
  record)

;;; 16.3.1. Standard output record classes

(defclass standard-sequence-output-record (compound-output-record)
  ((children :initform (make-array 8 :adjustable t :fill-pointer 0)
             :reader output-record-children)))

(defmethod add-output-record (child (record standard-sequence-output-record))
  (vector-push-extend child (output-record-children record))
  (setf (output-record-parent child) record))

(defmethod delete-output-record (child (record standard-sequence-output-record)
                                 &optional (errorp t))
  (with-slots (children) record
    (let ((pos (position child children :test #'eq)))
      (if (null pos)
          (when errorp
            (error "~S is not a child of ~S" child record))
          (progn
            (setq children (replace children children
                                    :start1 pos
                                    :start2 (1+ pos)))
            (decf (fill-pointer children))
            (setf (output-record-parent child) nil))))))

(defmethod clear-output-record ((record standard-sequence-output-record))
  (let ((children (output-record-children record)))
    (map 'nil (lambda (child) (setf (output-record-parent child) nil))
         children)
    (fill children nil)
    (setf (fill-pointer children) 0)))

(defmethod output-record-count ((record standard-sequence-output-record))
  (length (output-record-children record)))

(defmethod map-over-output-records-1
    (function (record standard-sequence-output-record) function-args)
  "Applies FUNCTION to all children in the order they were added."
  (if function-args
      (loop with children = (output-record-children record)
            for child across children
            do (apply function child function-args))
      (loop with children = (output-record-children record)
            for child across children
            do (funcall function child))))

(defmethod map-over-output-records-containing-position
    (function (record standard-sequence-output-record) x y
     &optional (x-offset 0) (y-offset 0)
     &rest function-args)
  "Applies FUNCTION to children, containing (X,Y), in the reversed
order they were added."
  (declare (ignore x-offset y-offset))
  (loop with children = (output-record-children record)
        for i from (1- (length children)) downto 0
        for child = (aref children i)
        when (and (multiple-value-bind (min-x min-y max-x max-y)
                      (output-record-hit-detection-rectangle* child)
                    (and (<= min-x x max-x) (<= min-y y max-y)))
                  (output-record-refined-position-test child x y))
          do (apply function child function-args)))

(defmethod map-over-output-records-overlapping-region
    (function (record standard-sequence-output-record) region
     &optional (x-offset 0) (y-offset 0)
     &rest function-args)
  "Applies FUNCTION to children, overlapping REGION, in the order they
were added."
  (declare (ignore x-offset y-offset))
  (loop with children = (output-record-children record)
        for child across children
        when (region-intersects-region-p region child)
          do (apply function child function-args)))

;;; tree output recording

(defclass tree-output-record-entry ()
     ((record :initarg :record :reader tree-output-record-entry-record)
      (cached-rectangle :initform nil
                        :accessor tree-output-record-entry-cached-rectangle)
      (inserted-nr :initarg :inserted-nr
                   :accessor tree-output-record-entry-inserted-nr)))

(defun make-tree-output-record-entry (record inserted-nr)
  (make-instance 'tree-output-record-entry
    :record record
    :inserted-nr inserted-nr))

(defun %record-to-spatial-tree-rectangle (r)
  (rectangles:make-rectangle
   :lows `(,(bounding-rectangle-min-x r)
            ,(bounding-rectangle-min-y r))
   :highs `(,(bounding-rectangle-max-x r)
             ,(bounding-rectangle-max-y r))))

(defun %output-record-entry-to-spatial-tree-rectangle (r)
  (when (null (tree-output-record-entry-cached-rectangle r))
    (let* ((record (tree-output-record-entry-record r)))
      (setf (tree-output-record-entry-cached-rectangle r)
            (%record-to-spatial-tree-rectangle record))))
  (tree-output-record-entry-cached-rectangle r))

(defun %make-tree-output-record-tree ()
  (spatial-trees:make-spatial-tree :r
                        :rectfun #'%output-record-entry-to-spatial-tree-rectangle))

(defclass standard-tree-output-record (compound-output-record)
  ((children :initform (%make-tree-output-record-tree)
             :accessor %tree-record-children)
   (children-hash :initform (make-hash-table :test #'eql)
                  :reader %tree-record-children-cache)
   (child-count :initform 0)
   (last-insertion-nr :initform 0 :accessor last-insertion-nr)))

(defun %entry-in-children-cache (record entry)
  (gethash entry (%tree-record-children-cache record)))

(defun (setf %entry-in-children-cache) (new-val record entry)
  (setf (gethash entry (%tree-record-children-cache record)) new-val))

(defun %remove-entry-from-children-cache (record entry)
  (remhash entry (%tree-record-children-cache record)))

(defmethod output-record-children ((record standard-tree-output-record))
  (with-bounding-rectangle* (min-x min-y max-x max-y) record
    (map 'list
         #'tree-output-record-entry-record
         (spatial-trees:search
          ;; Originally, (%record-to-spatial-tree-rectangle record).
          ;; The form below intends to fix output-record-children not
          ;; reporting empty children, which may lie outside the
          ;; reported bounding rectangle of their parent.
          ;; Assumption: null bounding records are always at the
          ;; origin.  I've never noticed this violated, but it's out
          ;; of line with what null-bounding-rectangle-p checks, and
          ;; setf of output-record-position may invalidate it. Seems
          ;; to work, but fix that and try again later.  Note that max
          ;; x or y may be less than zero..
          (rectangles:make-rectangle
           :lows  (list (min 0 min-x) (min 0 min-y))
           :highs (list (max 0 max-x) (max 0 max-y)))
          (%tree-record-children record)))))

(defmethod add-output-record (child (record standard-tree-output-record))
  (let ((entry (make-tree-output-record-entry
                child (incf (last-insertion-nr record)))))
    (spatial-trees:insert entry (%tree-record-children record))
    (setf (output-record-parent child) record)
    (setf (%entry-in-children-cache record child) entry))
  (incf (slot-value record 'child-count))
  (values))

(defmethod delete-output-record
    (child (record standard-tree-output-record) &optional (errorp t))
  (let ((entry (find child (spatial-trees:search
                            (%entry-in-children-cache record child)
                            (%tree-record-children record))
                     :key #'tree-output-record-entry-record)))
    (decf (slot-value record 'child-count))
    (cond
      ((not (null entry))
       (spatial-trees:delete entry (%tree-record-children record))
       (%remove-entry-from-children-cache record child)
       (setf (output-record-parent child) nil))
      (errorp (error "~S is not a child of ~S" child record)))))

(defmethod clear-output-record ((record standard-tree-output-record))
  (map nil (lambda (child)
             (setf (output-record-parent child) nil)
             (%remove-entry-from-children-cache record child))
       (output-record-children record))
  (setf (slot-value record 'child-count) 0)
  (setf (%tree-record-children record) (%make-tree-output-record-tree)))

(defmethod output-record-count ((record standard-tree-output-record))
  (slot-value record 'child-count))

(defun map-over-tree-output-records
    (function record rectangle sort-order function-args)
  (dolist (child (sort (spatial-trees:search rectangle
                                             (%tree-record-children record))
                       (ecase sort-order
                         (:most-recent-first #'>)
                         (:most-recent-last #'<))
                       :key #'tree-output-record-entry-inserted-nr))
    (apply function (tree-output-record-entry-record child) function-args)))

(defmethod map-over-output-records-1 (function (record standard-tree-output-record) function-args)
  (map-over-tree-output-records function record
    (%record-to-spatial-tree-rectangle record) :most-recent-last
                                function-args))

(defmethod map-over-output-records-containing-position
    (function (record standard-tree-output-record) x y
     &optional x-offset y-offset &rest function-args)
  (declare (ignore x-offset y-offset))
  (map-over-tree-output-records function record
    (rectangles:make-rectangle :lows `(,x ,y) :highs `(,x ,y)) :most-recent-first
                                function-args))

(defmethod map-over-output-records-overlapping-region
    (function (record standard-tree-output-record) region
     &optional x-offset y-offset &rest function-args)
  (declare (ignore x-offset y-offset))
  (typecase region
    (everywhere-region (map-over-output-records-1 function record function-args))
    (nowhere-region nil)
    (otherwise (map-over-tree-output-records
                (lambda (child)
                  (when (region-intersects-region-p
                         (multiple-value-call 'make-rectangle*
                           (bounding-rectangle* child))
                         region)
                    (apply function child function-args)))
                record
                (%record-to-spatial-tree-rectangle (bounding-rectangle region))
                :most-recent-last
                '()))))

(defmethod recompute-extent-for-changed-child :around ((record standard-tree-output-record) child old-min-x old-min-y old-max-x old-max-y)
  (when (eql record (output-record-parent child))
    (let ((entry (%entry-in-children-cache record child)))
     (spatial-trees:delete entry (%tree-record-children record))
     (setf (tree-output-record-entry-cached-rectangle entry) nil)
     (spatial-trees:insert entry (%tree-record-children record))))
  (call-next-method))

;;;

(defmethod match-output-records ((record t) &rest args)
  (apply #'match-output-records-1 record args))

(defmethod replay-output-record :around
    ((record gs-ink-mixin) stream &optional region x-offset y-offset)
  (declare (ignore region x-offset y-offset))
  (with-drawing-options (stream :ink (graphics-state-ink record))
    (call-next-method)))

(defrecord-predicate gs-ink-mixin (ink)
  (if-supplied (ink)
    (design-equalp (slot-value record 'ink) ink)))

(defmethod replay-output-record :around
    ((record gs-clip-mixin) stream &optional region x-offset y-offset)
  (declare (ignore region x-offset y-offset))
  (let ((clipping-region (graphics-state-clip record)))
    (if (or (eq clipping-region +everywhere+) ; !!!
            (region-contains-region-p clipping-region (medium-clipping-region stream)))
        (call-next-method)
        (with-drawing-options (stream :clipping-region (graphics-state-clip record))
          (call-next-method)))))

(defrecord-predicate gs-clip-mixin ((:clipping-region clipping-region))
  (if-supplied (clipping-region)
    (region-equal (graphics-state-clip record) clipping-region)))

;;; 16.3.2. Graphics Displayed Output Records
(defclass standard-displayed-output-record (gs-clip-mixin gs-ink-mixin
                                            basic-output-record
                                            displayed-output-record)
  ((ink :reader displayed-output-record-ink)
   (stream :initarg :stream))
  (:documentation "Implementation class for DISPLAYED-OUTPUT-RECORD.")
  (:default-initargs :stream nil))

(defmethod replay-output-record :around
    ((record gs-line-style-mixin) stream &optional region x-offset y-offset)
  (declare (ignore region x-offset y-offset))
  (with-drawing-options (stream :line-style (graphics-state-line-style record))
    (call-next-method)))

(defrecord-predicate gs-line-style-mixin (line-style)
  (if-supplied (line-style)
    (line-style-equalp (slot-value record 'line-style) line-style)))

(defmethod replay-output-record :around
    ((record gs-text-style-mixin) stream &optional region x-offset y-offset)
  (declare (ignore region x-offset y-offset))
  (with-drawing-options (stream :text-style (graphics-state-text-style record))
    (call-next-method)))

(defrecord-predicate gs-text-style-mixin (text-style)
  (if-supplied (text-style)
    (text-style-equalp (slot-value record 'text-style) text-style)))

(defclass standard-graphics-displayed-output-record
    (standard-displayed-output-record
     graphics-displayed-output-record)
  ())

(defmethod match-output-records-1 and
  ((record standard-displayed-output-record)
   &key (x1 nil x1-p) (y1 nil y1-p)
   (x2 nil x2-p) (y2 nil y2-p)
   (bounding-rectangle nil bounding-rectangle-p))
  (if bounding-rectangle-p
      (region-equal record bounding-rectangle)
      (multiple-value-bind (my-x1 my-y1 my-x2 my-y2)
          (bounding-rectangle* record)
        (macrolet ((coordinate=-or-lose (key mine)
                     `(if (typep ,key 'coordinate)
                          (coordinate= ,mine ,key)
                          (error 'type-error
                                 :datum ,key
                                 :expected-type 'coordinate))))
          (and (or (null x1-p)
                   (coordinate=-or-lose x1 my-x1))
               (or (null y1-p)
                   (coordinate=-or-lose y1 my-y1))
               (or (null x2-p)
                   (coordinate=-or-lose x2 my-x2))
               (or (null y2-p)
                   (coordinate=-or-lose y2 my-y2)))))))

(defmethod output-record-equal and ((record standard-displayed-output-record)
                                    (record2 standard-displayed-output-record))
  (region-equal record record2))

(defclass coord-seq-mixin ()
  ((coord-seq :accessor coord-seq :initarg :coord-seq))
  (:documentation "Mixin class that implements methods for records that contain
   sequences of coordinates."))

(defun coord-seq-bounds (coord-seq border)
  (setf border (ceiling border))
  (let* ((min-x (elt coord-seq 0))
         (min-y (elt coord-seq 1))
         (max-x min-x)
         (max-y min-y))
    (do-sequence ((x y) coord-seq)
      (minf min-x x)
      (minf min-y y)
      (maxf max-x x)
      (maxf max-y y))
    (values (floor (- min-x border))
            (floor (- min-y border))
            (ceiling (+ max-x border))
            (ceiling (+ max-y border)))))

;;; record must be a standard-rectangle

(defmethod* (setf output-record-position) :around
    (nx ny (record coord-seq-mixin))
  (with-standard-rectangle* (:x1 x1 :y1 y1)
      record
    (let ((dx (- nx x1))
          (dy (- ny y1))
          (coords (slot-value record 'coord-seq)))
      (multiple-value-prog1
          (call-next-method)
        (let ((odd nil))
          (map-into coords
                    (lambda (val)
                      (prog1
                          (if odd
                              (incf val dy)
                              (incf val dx))
                        (setf odd (not odd))))
                    coords))))))

(defun sequence= (seq1 seq2 &optional (test 'equal))
  (and (= (length seq1) (length seq2))
       (every test seq1 seq2)))

(defmethod match-output-records-1 and ((record coord-seq-mixin)
                                       &key (coord-seq nil coord-seq-p))
  (or (null coord-seq-p)
      (let* ((my-coord-seq (slot-value record 'coord-seq)))
        (sequence= my-coord-seq coord-seq #'coordinate=))))

(defmacro generate-medium-recording-body (class-name args)
  (let ((arg-list (loop for arg in args
                     nconc `(,(intern (symbol-name arg) :keyword) ,arg))))
    `(progn
       (when (stream-recording-p stream)
         (let ((record
                ;; initialize the output record with a copy
                ;; of coord-seq, as the replaying code will
                ;; modify it to be positioned relative to
                ;; the output-record's position and making
                ;; a temporary is (arguably) less bad than
                ;; untrasnforming the coords back to how
                ;; they were.
                (let (,@(when (member 'coord-seq args)
                          `((coord-seq (copy-seq coord-seq)))))
                  (make-instance ',class-name :stream stream ,@arg-list))))
           (stream-add-output-record stream record)))
       (when (stream-drawing-p stream)
         (call-next-method)))))

;;; DEF-GRECORDING: This is the central interface through which
;;; recording is implemented for drawing functions. The body provided
;;; is used to compute the bounding rectangle of the rendered
;;; output. DEF-GRECORDING will define a class for the output record,
;;; with slots corresponding to the drawing function arguments. It
;;; also defines an INITIALIZE-INSTANCE method computing the bounding
;;; rectangle of the record. It defines a method for the medium
;;; drawing function specialized on output-recording-stream, which is
;;; responsible for creating the output record and adding it to the
;;; stream history. It also defines a REPLAY-OUTPUT-RECORD method,
;;; which calls the medium drawing function based on the recorded
;;; slots.

(defmacro def-grecording (name ((&rest mixins) &rest args)
                               (&key (class t)
                                     (medium-fn t)
                                     (replay-fn t)) &body body)
  (let ((method-name (symbol-concat '#:medium- name '*))
        (class-name (symbol-concat name '#:-output-record))
        (medium (gensym "MEDIUM"))
        (class-vars `((stream :initarg :stream)
                      ,@(loop for arg in args
                           collect `(,arg
                                     :initarg ,(intern (symbol-name arg)
                                                       :keyword))))))
    `(progn
       ,@(when class
           `((defclass ,class-name (,@mixins standard-graphics-displayed-output-record)
               ,class-vars)
             (defmethod initialize-instance :after ((graphic ,class-name) &key)
               (with-slots (stream ink clipping-region line-style text-style ,@args)
                   graphic
                 (let ((medium (sheet-medium stream)))
                   (setf (rectangle-edges* graphic) (progn ,@body)))))))
       ,@(when medium-fn
           `((defmethod ,method-name :around ((stream output-recording-stream) ,@args)
                        ;; XXX STANDARD-OUTPUT-RECORDING-STREAM ^?
                        (generate-medium-recording-body ,class-name ,args))))
       ,@(when replay-fn
           `((defmethod replay-output-record ((record ,class-name) stream
                                              &optional (region +everywhere+)
                                                (x-offset 0) (y-offset 0))
               (declare (ignore x-offset y-offset region))
               (with-slots (,@args) record
                 (let ((,medium (sheet-medium stream)))
                   ;; Graphics state is set up in :around method.
                   (,method-name ,medium ,@args)))))))))

(def-grecording draw-point ((gs-line-style-mixin) point-x point-y) ()
  (let ((border (graphics-state-line-style-border graphic medium)))
    (with-transformed-position ((medium-transformation medium) point-x point-y)
      (setf (slot-value graphic 'point-x) point-x
            (slot-value graphic 'point-y) point-y)
      (values (- point-x border)
              (- point-y border)
              (+ point-x border)
              (+ point-y border)))))

(defmethod* (setf output-record-position) :around
    (nx ny (record draw-point-output-record))
    (with-standard-rectangle* (:x1 x1 :y1 y1)
        record
      (with-slots (point-x point-y)
          record
        (let ((dx (- nx x1))
              (dy (- ny y1)))
          (multiple-value-prog1
              (call-next-method)
            (incf point-x dx)
            (incf point-y dy))))))

(defrecord-predicate draw-point-output-record (point-x point-y)
  (and (if-supplied (point-x coordinate)
         (coordinate= (slot-value record 'point-x) point-x))
       (if-supplied (point-y coordinate)
         (coordinate= (slot-value record 'point-y) point-y))))

(def-grecording draw-points ((coord-seq-mixin gs-line-style-mixin) coord-seq) ()
  (let ((transformed-coord-seq (transform-positions (medium-transformation medium) coord-seq))
        (border (graphics-state-line-style-border graphic medium)))
    (setf (slot-value graphic 'coord-seq) transformed-coord-seq)
    (coord-seq-bounds transformed-coord-seq border)))

(def-grecording draw-line ((gs-line-style-mixin)
                           point-x1 point-y1 point-x2 point-y2) ()
  (let ((transform (medium-transformation medium))
        (border (graphics-state-line-style-border graphic medium)))
    (with-transformed-position (transform point-x1 point-y1)
      (with-transformed-position (transform point-x2 point-y2)
        (setf (slot-value graphic 'point-x1) point-x1
              (slot-value graphic 'point-y1) point-y1
              (slot-value graphic 'point-x2) point-x2
              (slot-value graphic 'point-y2) point-y2)
        (values (- (min point-x1 point-x2) border)
                (- (min point-y1 point-y2) border)
                (+ (max point-x1 point-x2) border)
                (+ (max point-y1 point-y2) border))))))

(defmethod* (setf output-record-position) :around
    (nx ny (record draw-line-output-record))
  (with-standard-rectangle* (:x1 x1 :y1 y1)
      record
    (with-slots (point-x1 point-y1 point-x2 point-y2)
        record
      (let ((dx (- nx x1))
            (dy (- ny y1)))
        (multiple-value-prog1
            (call-next-method)
          (incf point-x1 dx)
          (incf point-y1 dy)
          (incf point-x2 dx)
          (incf point-y2 dy))))))

(defrecord-predicate draw-line-output-record (point-x1 point-y1
                                              point-x2 point-y2)
  (and (if-supplied (point-x1 coordinate)
         (coordinate= (slot-value record 'point-x1) point-x1))
       (if-supplied (point-y1 coordinate)
         (coordinate= (slot-value record 'point-y1) point-y1))
       (if-supplied (point-x2 coordinate)
         (coordinate= (slot-value record 'point-x2) point-x2))
       (if-supplied (point-y2 coordinate)
         (coordinate= (slot-value record 'point-y2) point-y2))))

(def-grecording draw-lines ((coord-seq-mixin gs-line-style-mixin) coord-seq) ()
  (let* ((transformation (medium-transformation medium))
         (transformed-coord-seq (transform-positions transformation coord-seq))
         (border (graphics-state-line-style-border graphic medium)))
    (setf coord-seq transformed-coord-seq)
    (coord-seq-bounds transformed-coord-seq border)))

;;; (setf output-record-position) and predicates for draw-lines-output-record
;;; are taken care of by methods on superclasses.

;;; Helper function
(defun normalize-coords (dx dy &optional unit)
  (let ((norm (sqrt (+ (* dx dx) (* dy dy)))))
    (cond ((= norm 0.0d0)
           (values 0.0d0 0.0d0))
          (unit
           (let ((scale (/ unit norm)))
             (values (* dx scale) (* dy scale))))
          (t (values (/ dx norm) (/ dy norm))))))

(defun polygon-record-bounding-rectangle
    (coord-seq closed filled line-style border miter-limit)
  (cond (filled
         (coord-seq-bounds coord-seq 0))
        ((eq (line-style-joint-shape line-style) :round)
         (coord-seq-bounds coord-seq border))
        (t (let* ((x1 (elt coord-seq 0))
                  (y1 (elt coord-seq 1))
                  (min-x x1)
                  (min-y y1)
                  (max-x x1)
                  (max-y y1)
                  (len (length coord-seq)))
             (unless closed
               (setq min-x (- x1 border)  min-y (- y1 border)
                     max-x (+ x1 border)  max-y (+ y1 border)))
             ;; Setup for iterating over the coordinate vector.  If
             ;; the polygon is closed, deal with the extra segment.
             (multiple-value-bind (initial-xp initial-yp
                                   final-xn final-yn
                                   initial-index final-index)
                 (if closed
                     (values (elt coord-seq (- len 2))
                             (elt coord-seq (- len 1))
                             x1 y1
                             0 (- len 2))
                     (values x1 y1
                             (elt coord-seq (- len 2))
                             (elt coord-seq (- len 1))
                             2 (- len 4)))
               (ecase (line-style-joint-shape line-style)
                 (:miter
                  ;;FIXME: Remove successive positively proportional segments
                  (loop with sin-limit = (sin (* 0.5 miter-limit))
                        and xn and yn
                        for i from initial-index to final-index by 2
                        for xp = initial-xp then x
                        for yp = initial-yp then y
                        for x = (elt coord-seq i)
                        for y = (elt coord-seq (1+ i))
                        do (setf (values xn yn)
                                 (if (eql i final-index)
                                     (values final-xn final-yn)
                                     (values (elt coord-seq (+ i 2))
                                             (elt coord-seq (+ i 3)))))
                           (multiple-value-bind (ex1 ey1)
                               (normalize-coords (- x xp) (- y yp))
                             (multiple-value-bind (ex2 ey2)
                                 (normalize-coords (- x xn) (- y yn))
                               (let* ((cos-a (+ (* ex1 ex2) (* ey1 ey2)))
                                      (sin-a/2 (sqrt (* 0.5 (- 1.0 cos-a)))))
                                 (if (< sin-a/2 sin-limit)
                                     (let ((nx (* border
                                                  (max (abs ey1) (abs ey2))))
                                           (ny (* border
                                                  (max (abs ex1) (abs ex2)))))
                                       (minf min-x (- x nx))
                                       (minf min-y (- y ny))
                                       (maxf max-x (+ x nx))
                                       (maxf max-y (+ y ny)))
                                     (let ((length (/ border sin-a/2)))
                                       (multiple-value-bind (dx dy)
                                           (normalize-coords (+ ex1 ex2)
                                                             (+ ey1 ey2)
                                                             length)
                                         (minf min-x (+ x dx))
                                         (minf min-y (+ y dy))
                                         (maxf max-x (+ x dx))
                                         (maxf max-y (+ y dy))))))))))
                 ((:bevel :none)
                  (loop with xn and yn
                        for i from initial-index to final-index by 2
                        for xp = initial-xp then x
                        for yp = initial-yp then y
                        for x = (elt coord-seq i)
                        for y = (elt coord-seq (1+ i))
                        do (setf (values xn yn)
                                 (if (eql i final-index)
                                     (values final-xn final-yn)
                                     (values (elt coord-seq (+ i 2))
                                             (elt coord-seq (+ i
                                                                 3)))))
                           (multiple-value-bind (ex1 ey1)
                               (normalize-coords (- x xp) (- y yp))
                             (multiple-value-bind (ex2 ey2)
                                 (normalize-coords (- x xn) (- y yn))
                               (let ((nx (* border (max (abs ey1) (abs ey2))))
                                     (ny (* border (max (abs ex1) (abs ex2)))))
                                 (minf min-x (- x nx))
                                 (minf min-y (- y ny))
                                 (maxf max-x (+ x nx))
                                 (maxf max-y (+ y ny))))))))
               (unless closed
                 (multiple-value-bind (x y)
                     (values (elt coord-seq (- len 2))
                             (elt coord-seq (- len 1)))
                   (minf min-x (- x border))
                   (minf min-y (- y border))
                   (maxf max-x (+ x border))
                   (maxf max-y (+ y border)))))
             (values min-x min-y max-x max-y)))))

(def-grecording draw-polygon ((coord-seq-mixin gs-line-style-mixin)
                              coord-seq closed filled) ()
  (let ((transformed-coord-seq (transform-positions (medium-transformation medium) coord-seq))
        (border (graphics-state-line-style-border graphic medium)))
    (setf coord-seq transformed-coord-seq)
    (polygon-record-bounding-rectangle transformed-coord-seq
                                       closed filled line-style border
                                       (medium-miter-limit medium))))

(defrecord-predicate draw-polygon-output-record (closed filled)
  (and (if-supplied (closed)
         (eql (slot-value record 'closed) closed))
       (if-supplied (filled)
         (eql (slot-value record 'filled) filled))))

(def-grecording draw-rectangle ((gs-line-style-mixin)
                                left top right bottom filled) (:medium-fn nil)
  (let* ((transform (medium-transformation medium))
         (border     (graphics-state-line-style-border graphic medium))
         (pre-coords (expand-rectangle-coords left top right bottom))
         (coords     (transform-positions transform pre-coords)))
    (setf (values left top) (transform-position transform left top))
    (setf (values right bottom) (transform-position transform right bottom))
    (polygon-record-bounding-rectangle coords t filled line-style border
                                       (medium-miter-limit medium))))

(defmethod medium-draw-rectangle* :around ((stream output-recording-stream) left top right bottom filled)
  (let ((tr (medium-transformation stream)))
    (if (rectilinear-transformation-p tr)
        (generate-medium-recording-body draw-rectangle-output-record
                                        (left top right bottom filled))
        (medium-draw-polygon* stream
                              (expand-rectangle-coords left top right bottom)
                              t
                              filled))))

(def-grecording draw-rectangles ((coord-seq-mixin gs-line-style-mixin)
                                 coord-seq filled) (:medium-fn nil)
  (let* ((transform (medium-transformation medium))
         (border (graphics-state-line-style-border graphic medium)))
    (let ((transformed-coord-seq
           (map-repeated-sequence 'vector 2
                                  (lambda (x y)
                                    (with-transformed-position (transform x y)
                                      (values x y)))
                                  coord-seq)))
      (polygon-record-bounding-rectangle transformed-coord-seq
                                         t filled line-style border
                                         (medium-miter-limit medium)))))

(defmethod medium-draw-rectangles* :around ((stream output-recording-stream) coord-seq filled)
  (let ((tr (medium-transformation stream)))
    (if (rectilinear-transformation-p tr)
        (generate-medium-recording-body draw-rectangles-output-record
                                        (coord-seq filled))
        (do-sequence ((left top right bottom) coord-seq)
          (medium-draw-polygon* stream (vector left top
                                               left bottom
                                               right bottom
                                               right top)
                                t filled)))))

(defmethod* (setf output-record-position) :around
    (nx ny (record draw-rectangle-output-record))
  (with-standard-rectangle* (:x1 x1 :y1 y1)
      record
    (with-slots (left top right bottom)
        record
      (let ((dx (- nx x1))
            (dy (- ny y1)))
        (multiple-value-prog1
            (call-next-method)
          (incf left dx)
          (incf top dy)
          (incf right dx)
          (incf bottom dy))))))

(defrecord-predicate draw-rectangle-output-record (left top right bottom filled)
  (and (if-supplied (left coordinate)
         (coordinate= (slot-value record 'left) left))
       (if-supplied (top coordinate)
         (coordinate= (slot-value record 'top) top))
       (if-supplied (right coordinate)
         (coordinate= (slot-value record 'right) right))
       (if-supplied (bottom coordinate)
         (coordinate= (slot-value record 'bottom) bottom))
       (if-supplied (filled)
         (eql (slot-value record 'filled) filled))))

(def-grecording draw-ellipse ((gs-line-style-mixin)
                              center-x center-y
                              radius-1-dx radius-1-dy radius-2-dx radius-2-dy
                              start-angle end-angle filled) ()
  (let ((transform (medium-transformation medium)))
    (setf (values center-x center-y)
          (transform-position transform center-x center-y))
    (setf (values radius-1-dx radius-1-dy)
          (transform-distance transform radius-1-dx radius-1-dy))
    (setf (values radius-2-dx radius-2-dy)
          (transform-distance transform radius-2-dx radius-2-dy))
    ;; I think this should be untransform-angle below, as the ellipse angles
    ;; go counter-clockwise in screen coordinates, whereas our transformations
    ;; rotate clockwise in the default coorinate system.. this is quite possibly
    ;; wrong depending on how one reads the spec, but just reversing it here
    ;; will break other things.  -Hefner
    (setf start-angle (untransform-angle transform start-angle))
    (setf end-angle   (untransform-angle transform end-angle))
    (when (reflection-transformation-p transform)
      (rotatef start-angle end-angle))
    (multiple-value-bind (min-x min-y max-x max-y)
        (bounding-rectangle* (make-ellipse* center-x center-y
                                            radius-1-dx radius-1-dy
                                            radius-2-dx radius-2-dy
                                            :start-angle start-angle
                                            :end-angle end-angle))
      (if filled
          (values min-x min-y max-x max-y)
          (let ((border (graphics-state-line-style-border graphic medium)))
            (values (- min-x border)
                    (- min-y border)
                    (+ max-x border)
                    (+ max-y border)))))))

(defmethod* (setf output-record-position) :around
    (nx ny (record draw-ellipse-output-record))
  (with-standard-rectangle* (:x1 x1 :y1 y1)
      record
    (with-slots (center-x center-y)
        record
      (let ((dx (- nx x1))
            (dy (- ny y1)))
        (multiple-value-prog1
            (call-next-method)
          (incf center-x dx)
          (incf center-y dy))))))

(defrecord-predicate draw-ellipse-output-record (center-x center-y filled)
  (and (if-supplied (center-x coordinate)
                    (coordinate= (slot-value record 'center-x) center-x))
       (if-supplied (center-y coordinate)
                    (coordinate= (slot-value record 'center-y) center-y))
       (if-supplied (filled)
                    (eql (slot-value record 'filled) filled))))
;;;; Patterns

;;; The Spec says that "transformation only affects the position at
;;; which the pattern is drawn, not the pattern itself"
(def-grecording draw-pattern (() pattern x y) ()
  (let ((width (pattern-width pattern))
        (height (pattern-height pattern))
        (transform (medium-transformation medium)))
    (setf (values x y) (transform-position transform x y))
    (values x y (+ x width) (+ y height))))

(defmethod* (setf output-record-position) :around
    (nx ny (record draw-pattern-output-record))
  (with-standard-rectangle* (:x1 x1 :y1 y1)
      record
    (with-slots (x y)
        record
      (let ((dx (- nx x1))
            (dy (- ny y1)))
        (multiple-value-prog1
            (call-next-method)
          (incf x dx)
          (incf y dy))))))

(defrecord-predicate draw-pattern-output-record (x y pattern)
  ;; ### I am not so sure about the correct usage of DEFRECORD-PREDICATE
  ;; --GB 2003-08-15
  (and (if-supplied (x coordinate)
         (coordinate= (slot-value record 'x) x))
       (if-supplied (y coordinate)
         (coordinate= (slot-value record 'y) y))
       (if-supplied (pattern pattern)
         (eq (slot-value record 'pattern) pattern))))


;;;; Text

(def-grecording draw-text ((gs-text-style-mixin) string point-x point-y start end
                           align-x align-y toward-x toward-y transform-glyphs) ()
  ;; FIXME!!! Text direction.
  ;; FIXME: Multiple lines.
 (let* ((text-style (graphics-state-text-style graphic))
        (width (if (characterp string)
                   (stream-character-width stream string :text-style text-style)
                   (stream-string-width stream string
                                        :start start :end end
                                        :text-style text-style)) )
        (ascent (text-style-ascent text-style (sheet-medium stream)))
        (descent (text-style-descent text-style (sheet-medium stream)))
        (transform (medium-transformation medium)))
   (setf (values point-x point-y)
         (transform-position transform point-x point-y))
   (multiple-value-bind (left top right bottom)
       (text-bounding-rectangle* medium string
                                 :start start :end end :text-style text-style)
     (ecase align-x
       (:left (incf left point-x) (incf right point-x))
       (:right (incf left (- point-x width)) (incf right (- point-x width)))
       (:center (incf left (- point-x (round width 2)))
                (incf right (- point-x (round width 2)))))
     (ecase align-y
       (:baseline (incf top point-y) (incf bottom point-y))
       (:top (incf top (+ point-y ascent))
             (incf bottom (+ point-y ascent)))
       (:bottom (incf top (- point-y descent))
                (incf bottom (- point-y descent)))
       (:center (incf top (+ point-y (ceiling (- ascent descent) 2)))
                (incf bottom (+ point-y (ceiling (- ascent descent) 2)))))
     (values left top right bottom))))

(defmethod* (setf output-record-position) :around
    (nx ny (record draw-text-output-record))
  (with-standard-rectangle* (:x1 x1 :y1 y1)
      record
    (with-slots (point-x point-y toward-x toward-y)
        record
      (let ((dx (- nx x1))
            (dy (- ny y1)))
        (multiple-value-prog1
            (call-next-method)
          (incf point-x dx)
          (incf point-y dy)
          (incf toward-x dx)
          (incf toward-y dy))))))

(defrecord-predicate draw-text-output-record
    (string start end point-x point-y align-x align-y toward-x toward-y
     transform-glyphs)
  (and (if-supplied (string)
         (string= (slot-value record 'string) string))
       (if-supplied (start)
         (eql (slot-value record 'start) start))
       (if-supplied (end)
         (eql (slot-value record 'end) end))
       (if-supplied (point-x coordinate)
         (coordinate= (slot-value record 'point-x) point-x))
       (if-supplied (point-y coordinate)
         (coordinate= (slot-value record 'point-y) point-y))
       (if-supplied (align-x)
         (eq (slot-value record 'align-x) align-x))
       (if-supplied (align-y)
         (eq (slot-value record 'align-y) align-y))
       (if-supplied (toward-x coordinate)
         (coordinate= (slot-value record 'toward-x) toward-x))
       (if-supplied (toward-y coordinate)
         (coordinate= (slot-value record 'toward-y) toward-y))
       (if-supplied (transform-glyphs)
         (eq (slot-value record 'transform-glyphs) transform-glyphs))))

;;; 16.3.3. Text Displayed Output Record

(defclass styled-string (gs-text-style-mixin gs-clip-mixin gs-ink-mixin)
  ((start-x :initarg :start-x)
   (string :initarg :string :reader styled-string-string)))

(defmethod output-record-equal and ((record styled-string)
                                    (record2 styled-string))
  (and (coordinate= (slot-value record 'start-x)
                    (slot-value record2 'start-x))
       (string= (slot-value record 'string)
                (slot-value record2 'string))))

(defclass standard-text-displayed-output-record
    (text-displayed-output-record standard-displayed-output-record)
  ((initial-x1 :initarg :start-x)
   (initial-y1 :initarg :start-y)
   (strings :initform nil)
   (baseline :initform 0)
   (width :initform 0)
   (max-height :initform 0)
   ;; FIXME (or rework this comment): CLIM does not separate the
   ;; notions of the text width and the bounding box; however, we need
   ;; to, because some fonts will render outside the logical
   ;; coordinates defined by the start position and the width.  LEFT
   ;; and RIGHT here (and below) deal with this in a manner completely
   ;; hidden from the user.  (should we export
   ;; TEXT-BOUNDING-RECTANGLE*?)
   (left :initarg :start-x)
   (right :initarg :start-x)
   (start-x :initarg :start-x)
   (start-y :initarg :start-y)
   (end-x :initarg :start-x)
   (end-y :initarg :start-y)
   (wrapped :initform nil
            :accessor text-record-wrapped)
   (medium :initarg :medium :initform nil)))

(defmethod initialize-instance :after
    ((obj standard-text-displayed-output-record) &key stream)
  (when stream
    (setf (slot-value obj 'medium) (sheet-medium stream))))

;;; Forget match-output-records-1 for standard-text-displayed-output-record; it
;;; doesn't make much sense because these records have state that is not
;;; initialized via initargs.

(defmethod output-record-equal and
    ((record standard-text-displayed-output-record)
     (record2 standard-text-displayed-output-record))
  (with-slots
        (initial-x1 initial-y1 start-x start-y left right end-x end-y wrapped strings)
      record2
    (and (coordinate= (slot-value record 'initial-x1) initial-x1)
         (coordinate= (slot-value record 'initial-y1) initial-y1)
         (coordinate= (slot-value record 'start-x) start-x)
         (coordinate= (slot-value record 'start-y) start-y)
         (coordinate= (slot-value record 'left) left)
         (coordinate= (slot-value record 'right) right)
         (coordinate= (slot-value record 'end-x) end-x)
         (coordinate= (slot-value record 'end-y) end-y)
         (eq (slot-value record 'wrapped) wrapped)
         (coordinate= (slot-value record 'baseline)
                      (slot-value record2 'baseline))
         (eql (length (slot-value record 'strings)) (length strings));XXX
         (loop for s1 in (slot-value record 'strings)
               for s2 in strings
               always (output-record-equal s1 s2)))))

(defmethod print-object ((self standard-text-displayed-output-record) stream)
  (print-unreadable-object (self stream :type t :identity t)
    (with-slots (start-x start-y strings) self
      (format stream "~D,~D ~S"
              start-x start-y
              (mapcar #'styled-string-string strings)))))

(defmethod* (setf output-record-position) :around
    (nx ny (record standard-text-displayed-output-record))
  (with-standard-rectangle* (:x1 x1 :y1 y1)
      record
    (with-slots (start-x start-y end-x end-y strings baseline)
        record
      (let ((dx (- nx x1))
            (dy (- ny y1)))
        (multiple-value-prog1
            (call-next-method)
          (incf start-x dx)
          (incf start-y dy)
          (incf end-x dx)
          (incf end-y dy)
          (loop for s in strings
                do (incf (slot-value s 'start-x) dx)))))))

(defmethod replay-output-record ((record standard-text-displayed-output-record)
                                 stream
                                 &optional region (x-offset 0) (y-offset 0))
  (declare (ignore region x-offset y-offset))
  (with-slots (strings baseline max-height start-y wrapped) record
    (with-sheet-medium (medium stream) ;is sheet a sheet-with-medium-mixin? --GB
      ;; FIXME:
      ;; 1. SLOT-VALUE...
      ;; 2. It should also save a "current line".
      (setf (slot-value stream 'baseline) baseline)
      (loop for substring in strings
         do (with-slots (start-x string)
                substring
              (setf (stream-cursor-position stream)
                    (values start-x start-y))
              ;; FIXME: a bit of an abstraction inversion.  Should
              ;; the styled strings here not simply be output
              ;; records?  Then we could just replay them and all
              ;; would be well.  -- CSR, 20060528.
              ;; But then we'd have to implement the output record
              ;; protocols for them. Are we allowed no internal
              ;; structure of our own? -- Hefner, 20080118

              ;; Some optimization might be possible here.
              (with-drawing-options
                  (stream :ink (graphics-state-ink substring)
                          :clipping-region (graphics-state-clip substring)
                          :text-style (graphics-state-text-style substring))
                (stream-write-output stream string nil))))
      (when wrapped ; FIXME
        (draw-rectangle* medium
                         (+ wrapped 0) start-y
                         (+ wrapped 4) (+ start-y max-height)
                         :ink +foreground-ink+
                         :filled t)))))

(defmethod output-record-start-cursor-position
    ((record standard-text-displayed-output-record))
  (with-slots (start-x start-y) record
    (values start-x start-y)))

(defmethod output-record-end-cursor-position
    ((record standard-text-displayed-output-record))
  (with-slots (end-x end-y) record
    (values end-x end-y)))

(defmethod tree-recompute-extent
    ((text-record standard-text-displayed-output-record))
  (with-standard-rectangle* (:y1 y1)
      text-record
    (with-slots (max-height left right)
        text-record
      (setf (rectangle-edges* text-record)
            (values (coordinate left)
                    y1
                    (coordinate right)
                    (coordinate (+ y1 max-height))))))
  text-record)

(defmethod add-character-output-to-text-record ; XXX OAOO with ADD-STRING-...
    ((text-record standard-text-displayed-output-record)
     character text-style char-width height new-baseline)
  (with-slots (strings baseline width max-height left right start-y end-x end-y medium)
      text-record
    (if (and strings
<<<<<<< HEAD
	     (let ((string (last-elt strings)))
	       (match-output-records string
				     :text-style text-style
				     :ink (medium-ink medium)
				     :clipping-region (medium-clipping-region
						       medium))))
	(vector-push-extend character (slot-value (last-elt strings) 'string))
	(nconcf strings
		(list (make-instance
		       'styled-string
		       :start-x end-x
		       :text-style text-style
		       :medium medium	; pick up ink and clipping region
		       :string (make-array 1 :initial-element character
					   :element-type 'character
					   :adjustable t
					   :fill-pointer t)))))
=======
             (let ((string (last1 strings)))
               (match-output-records string
                                     :text-style text-style
                                     :ink (medium-ink medium)
                                     :clipping-region (medium-clipping-region
                                                       medium))))
        (vector-push-extend character (slot-value (last1 strings) 'string))
        (nconcf strings
                (list (make-instance
                       'styled-string
                       :start-x end-x
                       :text-style text-style
                       :medium medium	; pick up ink and clipping region
                       :string (make-array 1 :initial-element character
                                           :element-type 'character
                                           :adjustable t
                                           :fill-pointer t)))))
>>>>>>> b3546424
    (multiple-value-bind (minx miny maxx maxy)
        (text-bounding-rectangle* medium character :text-style text-style)
      (declare (ignore miny maxy))
      (setq baseline (max baseline new-baseline)
            ;; KLUDGE: note END-X here is really START-X of the new
            ;; string
            left (min left (+ end-x minx))
            end-x (+ end-x char-width)
            right (+ end-x (max 0 (- maxx char-width)))
            max-height (max max-height height)
            end-y (max end-y (+ start-y max-height))
            width (+ width char-width))))
  (tree-recompute-extent text-record))

(defmethod add-string-output-to-text-record
    ((text-record standard-text-displayed-output-record)
     string start end text-style string-width height new-baseline)
  (setf end (or end (length string)))
  (let ((length (max 0 (- end start))))
    (cond
      ((eql length 1)
       (add-character-output-to-text-record text-record
                                            (aref string start)
                                            text-style
                                            string-width height new-baseline))
      (t (with-slots (strings baseline width max-height left right start-y end-x end-y
                      medium)
             text-record
           (let ((styled-string (make-instance
                                 'styled-string
                                 :start-x end-x
                                 :text-style text-style
                                 :medium medium
                                 :string (make-array length
                                                     :element-type 'character
                                                     :adjustable t
                                                     :fill-pointer t))))
             (nconcf strings (list styled-string))
             (replace (styled-string-string styled-string) string
                      :start2 start :end2 end))
           (multiple-value-bind (minx miny maxx maxy)
               (text-bounding-rectangle* medium string
                                         :text-style text-style
                                         :start start :end end)
             (declare (ignore miny maxy))
             (setq baseline (max baseline new-baseline)
                   ;; KLUDGE: note that END-X here really means
                   ;; START-X of the new string.
                   left (min left (+ end-x minx))
                   end-x (+ end-x string-width)
                   right (+ end-x (max 0 (- maxx string-width)))
                   max-height (max max-height height)
                   end-y (max end-y (+ start-y max-height))
                   width (+ width string-width))))
         (tree-recompute-extent text-record)))))

(defmethod text-displayed-output-record-string
    ((record standard-text-displayed-output-record))
  (with-slots (strings) record
    (if (= 1 (length strings))
        (styled-string-string (first strings))
        (with-output-to-string (result)
          (loop for styled-string in strings
            do (write-string (styled-string-string styled-string) result))))))

;;; 16.3.4. Top-Level Output Records

(defclass standard-sequence-output-history
    (standard-sequence-output-record stream-output-history-mixin)
  ())

(defclass standard-tree-output-history
    (standard-tree-output-record stream-output-history-mixin)
  ())

;;; 16.4. Output Recording Streams
(defclass standard-output-recording-stream (output-recording-stream)
  ((recording-p :initform t :reader stream-recording-p)
   (drawing-p :initform t :accessor stream-drawing-p)
   (output-history :initform (make-instance 'standard-tree-output-history)
                   :initarg :output-record
                   :reader stream-output-history)
   (current-output-record :accessor stream-current-output-record)
   (current-text-output-record :initform nil
                               :accessor stream-current-text-output-record))
  (:documentation "This class is mixed into some other stream class to
add output recording facilities. It is not instantiable."))

(defmethod initialize-instance :after
    ((stream standard-output-recording-stream) &rest args)
  (declare (ignore args))
  (let ((history (stream-output-history stream)))
    (setf (slot-value history 'stream) stream
          (slot-value stream 'output-history) history
          (stream-current-output-record stream) history)))

;;; Used in initializing clim-stream-pane

(defgeneric reset-output-history (stream))

(defmethod reset-output-history ((stream
                                  standard-output-recording-stream))
  (setf (slot-value stream 'output-history)
        (make-instance 'standard-tree-output-history :stream stream))
  (setf (stream-current-output-record stream) (stream-output-history stream)))

;;; 16.4.1 The Output Recording Stream Protocol
(defmethod (setf stream-recording-p)
    (recording-p (stream standard-output-recording-stream))
  (let ((old-val (slot-value stream 'recording-p)))
    (unless (eq old-val recording-p)
      (setf (slot-value stream 'recording-p) recording-p)
      (stream-close-text-output-record stream))
    recording-p))

(defmethod stream-add-output-record
    ((stream standard-output-recording-stream) record)
  (add-output-record record (stream-current-output-record stream)))

(defmethod stream-replay
    ((stream standard-output-recording-stream) &optional region)
  (replay (stream-output-history stream) stream region))

(defun output-record-ancestor-p (ancestor child)
  (loop for record = child then parent
     for parent = (output-record-parent record)
     when (eq parent nil) do (return nil)
     when (eq parent ancestor) do (return t)))

(defun rounded-bounding-rectangle (region)
  ;; return a bounding rectangle whose coordinates have been rounded to
  ;; lock into the pixel grid.  Includes some extra safety to make
  ;; sure antialiasing around the theoretical limits are included, too.
  (with-bounding-rectangle* (x1 y1 x2 y2) region
    (make-rectangle*  (floor (- x1 0.5))
                      (floor (- y1 0.5))
                      (ceiling (+ x2 0.5))
                      (ceiling (+ y2 0.5)))))

(defmethod erase-output-record (record (stream standard-output-recording-stream)
                                &optional (errorp t))
  (with-output-recording-options (stream :record nil)
    (let ((region (rounded-bounding-rectangle record)))
      (with-bounding-rectangle* (x1 y1 x2 y2) region
        (if (output-record-ancestor-p (stream-output-history stream) record)
            (progn
              (delete-output-record record (output-record-parent record))
              (draw-rectangle* stream x1 y1 x2 y2 :ink +background-ink+)
              (stream-replay stream region))
            (when errorp
              (error "~S is not contained in ~S." record stream)))))))

;;; 16.4.3. Text Output Recording
(defmethod stream-text-output-record
    ((stream standard-output-recording-stream) text-style)
  (declare (ignore text-style))
  (let ((record (stream-current-text-output-record stream)))
    (unless (and record (typep record 'standard-text-displayed-output-record))
      (multiple-value-bind (cx cy) (stream-cursor-position stream)
        (setf record (make-instance 'standard-text-displayed-output-record
                                    :x-position cx :y-position cy
                                    :start-x cx :start-y cy
                                    :stream stream)
              (stream-current-text-output-record stream) record)))
    record))

(defmethod stream-close-text-output-record
    ((stream standard-output-recording-stream))
  (let ((record (stream-current-text-output-record stream)))
    (when record
      (setf (stream-current-text-output-record stream) nil)
      #|record stream-current-cursor-position to (end-x record) - already done|#
      (stream-add-output-record stream record))))

(defmethod stream-add-character-output
    ((stream standard-output-recording-stream)
     character text-style width height baseline)
  (add-character-output-to-text-record
   (stream-text-output-record stream text-style)
   character text-style width height baseline))

(defmethod stream-add-string-output ((stream standard-output-recording-stream)
                                     string start end text-style
                                     width height baseline)
  (add-string-output-to-text-record (stream-text-output-record stream
                                                               text-style)
                                    string start end text-style
                                    width height baseline))

;;; Text output catching methods
(defmethod stream-write-output :around
    ((stream standard-output-recording-stream)
     line
     string-width
     &optional (start 0) end)

  (when (stream-recording-p stream)
    (let* ((medium (sheet-medium stream))
           (text-style (medium-text-style medium))
           (height (text-style-height text-style medium))
           (ascent (text-style-ascent text-style medium)))
      (if (characterp line)
          (stream-add-character-output stream line text-style
                                       (stream-character-width
                                        stream line :text-style text-style)
                                       height
                                       ascent)
          (stream-add-string-output stream line start end text-style
                                    (or string-width
                                        (stream-string-width stream line
                                                             :start start :end end
                                                             :text-style text-style))
                                    height
                                    ascent))))

  (when (stream-drawing-p stream)
    (call-next-method)))

(defmethod stream-finish-output :after ((stream standard-output-recording-stream))
  (stream-close-text-output-record stream))

(defmethod stream-force-output :after ((stream standard-output-recording-stream))
  (stream-close-text-output-record stream))

(defmethod stream-terpri :after ((stream standard-output-recording-stream))
  (stream-close-text-output-record stream))

(defmethod* (setf stream-cursor-position) :after (x y (stream standard-output-recording-stream))
  (declare (ignore x y))
  (stream-close-text-output-record stream))

(defmethod stream-wrap-line :before ((stream standard-output-recording-stream))
  (when (stream-recording-p stream)
    (setf (text-record-wrapped (stream-text-output-record stream nil)) ; FIXME!
          (stream-text-margin stream))))

;;; 16.4.4. Output Recording Utilities

(defmethod invoke-with-output-recording-options
  ((stream output-recording-stream) continuation record draw)
  "Calls CONTINUATION on STREAM enabling or disabling recording and drawing
according to the flags RECORD and DRAW."
  (letf (((stream-recording-p stream) record)
         ((stream-drawing-p stream) draw))
    (funcall continuation stream)))

(defmethod invoke-with-new-output-record
    ((stream output-recording-stream) continuation record-type
     &rest initargs &key parent)
  (with-keywords-removed (initargs (:parent))
    (stream-close-text-output-record stream)
    (let ((new-record (apply #'make-instance record-type initargs)))
      (letf (((stream-current-output-record stream) new-record))
        ;; Should we switch on recording? -- APD
        (funcall continuation stream new-record)
        (force-output stream))
      (if parent
          (add-output-record new-record parent)
          (stream-add-output-record stream new-record))
      new-record)))

(defmethod invoke-with-output-to-output-record
    ((stream output-recording-stream) continuation record-type
     &rest initargs)
  (stream-close-text-output-record stream)
  (let ((new-record (apply #'make-instance record-type initargs)))
    (with-output-recording-options (stream :record t :draw nil)
      (letf (((stream-current-output-record stream) new-record)
             ((stream-cursor-position stream) (values 0 0)))
        (funcall continuation stream new-record)
        (force-output stream)))
    new-record))

(defmethod make-design-from-output-record (record)
  ;; FIXME
  (declare (ignore record))
  (error "Not implemented."))


;;; Additional methods
(defmethod scroll-vertical :around ((stream output-recording-stream) dy)
  (declare (ignore dy))
  (with-output-recording-options (stream :record nil)
    (call-next-method)))

(defmethod scroll-horizontal :around ((stream output-recording-stream) dx)
  (declare (ignore dx))
  (with-output-recording-options (stream :record nil)
    (call-next-method)))

;;; FIXME: Change things so the rectangle below is only drawn in response
;;;        to explicit repaint requests from the user, not exposes from X
;;; FIXME: Use DRAW-DESIGN*, that is fix DRAW-DESIGN*.

(defmethod handle-repaint ((stream output-recording-stream) region)
  (unless (region-equal region +nowhere+) ; ignore repaint requests for +nowhere+
    (let ((region (if (region-equal region +everywhere+)
                      ;; fallback to the sheet's region for +everwhere+.
                      (sheet-region stream)
                      (bounding-rectangle region))))
      (with-output-recording-options (stream :record nil)
        (with-bounding-rectangle* (x1 y1 x2 y2) region
          (draw-rectangle* stream x1 y1 x2 y2 :filled t :ink +background-ink+))
        (stream-replay stream region)))))

(defmethod scroll-extent :around ((stream output-recording-stream) x y)
  (declare (ignore x y))
  (when (stream-drawing-p stream)
    (call-next-method)))

(defgeneric invoke-with-room-for-graphics
  (cont stream &key first-quadrant height move-cursor record-type))

;;; ----------------------------------------------------------------------------
;;; Complicated, underspecified...
;;;
;;; From examining old Genera documentation, I believe that
;;; with-room-for-graphics is supposed to set the medium transformation to
;;; give the desired coordinate system; i.e., it doesn't preserve any
;;; rotation, scaling or translation in the current medium transformation.
(defmethod invoke-with-room-for-graphics (cont stream
                                          &key (first-quadrant t)
                                          height
                                          (move-cursor t)
                                          (record-type
                                           'standard-sequence-output-record))
  ;; I am not sure what exactly :height should do.
  ;; --GB 2003-05-25
  ;; The current behavior is consistent with 'classic' CLIM
  ;; --Hefner 2004-06-19
  ;; Don't know if it still is :)
  ;; -- Moore 2005-01-26
  (multiple-value-bind (cx cy)
      (stream-cursor-position stream)
    (with-sheet-medium (medium stream)
      (letf (((medium-transformation medium)
              (if first-quadrant
                  (make-scaling-transformation 1 -1)
                  +identity-transformation+)))
        (let ((record (with-output-to-output-record (stream record-type)
                        (funcall cont stream))))
          ;; Bounding  rectangle is in sheet coordinates!
          (with-bounding-rectangle* (x1 y1 x2 y2)
              record
            (declare (ignore x2))
            (if first-quadrant
                (setf (output-record-position record)
                      (values (max cx (+ cx x1))
                              (if height
                                  (max cy (+ cy (- height (- y2 y1))))
                                  cy)))
                (setf (output-record-position record)
                      (values (max cx (+ cx x1)) (max cy (+ cy y1)))))
            (when (stream-recording-p stream)
              (stream-add-output-record stream record))
            (when (stream-drawing-p stream)
              (replay record stream))
            (if move-cursor
                (let ((record-height (- y2 y1)))
                  (setf (stream-cursor-position stream)
                        (values cx
                                (if first-quadrant
                                    (+ cy (max (- y1)
                                               (or height 0)
                                               record-height))
                                    (+ cy (max (or height 0)
                                               record-height))))))
                (setf (stream-cursor-position stream) (values cx cy)))
            record))))))

;;; ----------------------------------------------------------------------------
;;;  Baseline
;;;

(defgeneric output-record-baseline (record))

(defmethod output-record-baseline ((record output-record))
  "Fall back method"
  (with-bounding-rectangle* (x1 y1 x2 y2)
      record
    (declare (ignore x1 x2))
    (values (- y2 y1) nil)))

(defmethod output-record-baseline ((record standard-text-displayed-output-record))
  (with-slots (baseline) record
    (values baseline t)))

(defmethod output-record-baseline ((record compound-output-record))
  (map-over-output-records (lambda (sub-record)
                             (multiple-value-bind (baseline definitive)
                                 (output-record-baseline sub-record)
                               (when definitive
                                 (return-from output-record-baseline
                                   (values baseline t)))))
                           record)
  (call-next-method))

;;; ----------------------------------------------------------------------------
;;;  copy-textual-output
;;;

(defun copy-textual-output-history (window stream &optional region record)
  (unless region (setf region +everywhere+))
  (unless record (setf record (stream-output-history window)))
  (let* ((text-style (medium-default-text-style window))
         (char-width (stream-character-width window #\n :text-style text-style))
         (line-height (+ (stream-line-height window :text-style text-style)
                         (stream-vertical-spacing window))))
    ;; humble first ...
    (let ((cy nil)
          (cx 0))
      (labels ((grok-record (record)
                 (cond ((typep record 'standard-text-displayed-output-record)
                        (with-slots (start-y start-x end-x strings) record
                          (setf cy (or cy start-y))
                          (when (> start-y cy)
                            (dotimes (k (round (- start-y cy) line-height))
                              (terpri stream))
                            (setf cy start-y
                                  cx 0))
                          (dotimes (k (round (- start-x cx) char-width))
                            (princ " " stream))
                          (setf cx end-x)
                          (dolist (string strings)
                            (with-slots (string) string
                              (princ string stream)))))
                       (t
                        (map-over-output-records-overlapping-region #'grok-record
                                                                    record region)))))
        (grok-record record)))))<|MERGE_RESOLUTION|>--- conflicted
+++ resolved
@@ -1787,32 +1787,13 @@
   (with-slots (strings baseline width max-height left right start-y end-x end-y medium)
       text-record
     (if (and strings
-<<<<<<< HEAD
-	     (let ((string (last-elt strings)))
-	       (match-output-records string
-				     :text-style text-style
-				     :ink (medium-ink medium)
-				     :clipping-region (medium-clipping-region
-						       medium))))
-	(vector-push-extend character (slot-value (last-elt strings) 'string))
-	(nconcf strings
-		(list (make-instance
-		       'styled-string
-		       :start-x end-x
-		       :text-style text-style
-		       :medium medium	; pick up ink and clipping region
-		       :string (make-array 1 :initial-element character
-					   :element-type 'character
-					   :adjustable t
-					   :fill-pointer t)))))
-=======
-             (let ((string (last1 strings)))
+             (let ((string (last-elt strings)))
                (match-output-records string
                                      :text-style text-style
                                      :ink (medium-ink medium)
                                      :clipping-region (medium-clipping-region
                                                        medium))))
-        (vector-push-extend character (slot-value (last1 strings) 'string))
+        (vector-push-extend character (slot-value (last-elt strings) 'string))
         (nconcf strings
                 (list (make-instance
                        'styled-string
@@ -1823,7 +1804,6 @@
                                            :element-type 'character
                                            :adjustable t
                                            :fill-pointer t)))))
->>>>>>> b3546424
     (multiple-value-bind (minx miny maxx maxy)
         (text-bounding-rectangle* medium character :text-style text-style)
       (declare (ignore miny maxy))
