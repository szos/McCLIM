\chapter{Panes}
\index{pane}

Panes are subclasses of sheets.  Some panes are \emph{layout panes}
that determine the size and position of its children according to rules
specific to each particular type of layout pane.  Examples of layout
panes are vertical and horizontal boxes, tables etc.

According to the CLIM specification, all CLIM panes are
\emph{rectangular objects}.  For McCLIM, we interpret that phrase to
mean that:

\begin{itemize}
\item
 CLIM panes appear rectangular in the native windowing system;
\item
 CLIM panes have a native transformation that does not have a rotation
  component, only translation and scaling.
\end{itemize}

Of course, the specification is unclear here.  Panes are subclasses of
sheets, and sheets don't have a shape per-se.  Their \emph{regions} may
have a shape, but the sheet itself certainly does not.

The phrase in the specification \emph{could} mean that the
\emph{sheet-region} of a pane is a subclass of the region class
\emph{rectangle}.  But that would not exclude the possibility that the
region of a pane would be some non-rectangular shape in the
\emph{native coordinate system}.  For that to happen, it would be
enough that the \emph{sheet-transformation} of some ancestor of the
pane contain a rotation component.  In that case, the layout protocol
would be insufficient in its current version.

McCLIM panes have the following additional restrictions:

\begin{itemize}
\item
 McCLIM panes have a coordinate system that is only a translation
  compared to that of the frame manager;
\item
 The parent of a pane is either nil or another pane.
\end{itemize}

Thus, the panes form a \emph{prefix} in the hierarchy of sheets.  It is
an error for a non-pane to adopt a pane.

Notice that the native transformation of a pane need not be the identity
transformation.  If the pane is not mirrored, then its native
transformation is probably a translation of that of its parent.

Notice also that the native transformation of a pane need not be the
composition of the identity transformation and a translation.  That
would be the case only of the native transformation of the top level
sheet is the identity transformation, but that need not be the case.  It
is possible for the frame manager to impose a coordinate system in (say)
millimeters as opposed to pixels.  The native transformation of the top
level sheet of such a frame manager is a scaling with coefficients other
than 1.

<<<<<<< HEAD
\section{Creating panes}
\label{sec-panes-creating}

There is some confusion about the options that are allowed when a pane
is created with \texttt{make-pane}.  Some parts of the specification
suggest that stream panes such as application panes and interactor
panes can be created using \texttt{make-pane} and an option
\texttt{:scroll-bars}.  Since these application panes do not in
themselves contain any scroll bars, using that option results in a
pane hierarchy being created with the topmost pane being a pane of
type \texttt{scroller-pane}.

As far as McCLIM is concerned, this option to \texttt{make-pane} is
obsolete.%
\footnote{In the specification, there is no example of the use of this
  option to \texttt{make-pane} or to the equivalent keywords in the
  \texttt{:panes} section of \texttt{define-application-frame}.  There
  is however one instance where the \texttt{:scroll-bars} option is
  mention for pane creation.  We consider this to be an error in the
  specification.}
The same goes for using this option together with the equivalent
keyword, i.e., \texttt{:application} or \texttt{interactor}, in the
\texttt{:panes} section of \texttt{define-application-frame}.

Instead, we recommend following the examples of the specification,
where scroll bars are added in the \texttt{layouts} section of
\texttt{define-application-frame}.
=======
\index{Panes order}

When specification talks about panes in a fashion implying some order
(i.e ``first application-pane'') McCLIM assumes order of definition,
not order of appearing in layout. Particularly that means, that if one
pane is put before another in \texttt{:PANES} option, then it precedes
it. It is relevant to \texttt{FRAME-STANDARD-OUTPUT} (therefore
binding of \texttt{*STANDARD-OUTPUT*}) and other similar functions.
>>>>>>> ade0aea1

\section{Pane names}

Every pane class accepts the initialization argument \texttt{:name}
the value of which is typically a symbol in the package defined by the
application.  The generic function \texttt{pane-name} returns the
value of this initialization argument.  There is no standard way of
changing the name of an existing pane.  Using the function
\texttt{reinitialize-instance} may not have the desired effect, since
the application frame may create a dictionary mapping names to panes,
and there is no way to invalidate the contents of such a potential
dictionary.

The function \texttt{find-pane-named} searches the pane hierarchy of
the application frame, consulting the names of each pane until a
matching name is found.  The CLIM specification does not say what
happens if a name is given that does not correspond to any pane.
McCLIM returns \texttt{nil} in that case.  If pane names are not
unique, it is unspecified which of several panes is returned by a call
to this function.

If the advice of \refSec{sec-panes-creating} is followed, then the
name given in the \texttt{:panes} option of the macro
\texttt{define-application-frame} will always be the name of the
top-level pane returned by the \textit{body} following the pane name.

If that advice is not followed, then the name given to a pane in the
\texttt{:panes} option of the macro \texttt{define-application-frame}
may or may not become the name of the pane that is constructed by the
\textit{body} that follows the name.  Recall that the syntax of the
expression that defines a pane in the \texttt{:panes} option is
\texttt{(}\textit{name} \texttt{.} \textit{body}\texttt{)}.
Currently, McCLIM does the following:

\begin{itemize}
\item If the \textit{body} creates a pane by using a keyword, or by
  using an explicitly mentioned call to \texttt{make-pane}, then the
  name is given to the pane of the type explicitly mentioned, even
  when the option \texttt{:scroll-bars} is given.
\item If the \textit{body} creates a pane by calling some arbitrary
  form other than a call to \texttt{make-pane}, then the name is
  given to the topmost pane returned by the evaluation of that form.
\end{itemize}

We reserve the right to modify this behavior in the future.
Application code should respect the advice given in
\refSec{sec-panes-creating}.

\section{Layout protocol}
\index{layout protocol}

There is a set of fundamental rules of CLIM dividing responsibility
between a parent pane and a child pane, with respect to the size and
position of the region of the child and the \emph{sheet transformation}
of the child.  This set of rules is called the \emph{layout protocol}.

The layout protocol is executed in two phases.  The first phase is
called the \emph{space compostion} phase, and the second phase is
called the \emph{space allocation} phase.

\subsection{Space composition}

The space composition is accomplished by the generic function
\texttt{compose-space}.  When applied to a pane, \texttt{compose-space}
returns an object of type \emph{space-requirement} indicating the needs
of the pane in terms of preferred size, minimum size and maximum size.
The phase starts when compose-space is applied to the top-level pane of
the application frame.  That pane in turn may ask its children for their
space requirements, and so on until the leaves are reached.  When the
top-level pane has computed its space requirments, it asks the system
for that much space.  A conforming window manager should respect the
request (space wanted, min space, max space) and allocate a top-level
window of an acceptable size.  The space given by the system must then
be distributed among the panes in the hierarchy
\refSec{space-allocation}.

Each type of pane is responsible for a different method on
\texttt{compose-space}.  Leaf panes such as \emph{labelled gadgets} may
compute space requirements based on the size and the text-style of the
label.  Other panes such as the vbox layout pane compute the space as a
combination of the space requirements of their children.  The result of
such a query (in the form of a space-requirement object) is stored in
the pane for later use, and is only changed as a result of a call to
\texttt{note-space-requirement-changed}.

Most \emph{composite panes} can be given explicit values for the values
of \texttt{:width}, \texttt{:min-width}, \texttt{:max-width},
\texttt{:height}, \texttt{:min-height}, and \texttt{:max-height}
options.  If such arguments are not given (effectively making these
values nil), a general method is used, such as computing from children
or, for leaf panes with no such reasonable default rule, a fixed value
is given.  If such arguments are given, their values are used instead.
Notice that one of \texttt{:height} and \texttt{:width} might be
given, applying the rule only in one of the dimensions.

Subsequent calls to \texttt{compose-space} with the same arguments are
assumed to return the same space-requirement object, unless a call to
note-space-requirement-changed has been called in between.

\subsection{Space allocation}
\label{space-allocation}

When \texttt{allocate-space} is called on a pane \texttt{P}, it must
compare the space-requirement of the children of \texttt{P} to the
available space, in order to distribute it in the most preferable way.
In order to avoid a second recursive invokation of
\texttt{compose-space} at this point, we store the result of the
previous call to \texttt{compose-space} in each pane.

To handle this situtation and also explicitly given size options, we use
an \texttt{:around} method on \texttt{compose-space}.  The
\texttt{:around} method will call the primary method only if necessary
(i.e., \texttt{(eq (slot-value pane 'space-requirement) nil)}), and store
the result of the call to the primary method in the
\texttt{space-requirement} slot.

We then compute the space requirement of the pane as follows:

\begin{verbatim}
     (setf (space-requirement-width ...)  (or explicit-width
           (space-requirement-width request)) ...
           (space-requirement-max-width ...)  (or explicit-max-width
           explicit-width (space-requirement-max-width request)) ...)
\end{verbatim}

When the call to the primary method is not necessary we simply return
the stored value.

The \texttt{spacer-pane} is an exception to the rule indicated above.  The
explicit size you can give for this pane should represent the margin
size.  So its primary method should only call compose on the child.  And
the around method will compute the explicit sizes for it from the space
requirement of the child and for the values given for the surrounding
space.

\subsection{Change-space Notification Protocol}

The purpose of the change-space notification protocol is to force a
recalculation of the space occupied by potentially each pane in the
\emph{pane hierarchy}.  The protocol is triggerred by a call to
\texttt{note-space-requirement-changed} on a pane \texttt{P}. In McCLIM, we
must therefore invalidate the stored space-requirement value and
re-invoke \texttt{compose-space} on \texttt{P}.  Finally, the
\emph{parent} of \texttt{P} must be notified recursively.

This process would be repeated for all the panes on a path from \texttt{P}
to the top-level pane, if it weren't for the fact that some panes
compute their space requirements independently of those of their
children.  Thus, we stop calling \texttt{note-space-requirement-changed}
in the following cases:

\begin{itemize}
\item
 when \texttt{P} is a \texttt{restraining-pane},
\item
 when \texttt{P} is a \texttt{top-level-sheet-pane}, or
\item
 when \texttt{P} has been given explicit values for \texttt{:width} and
  \texttt{:height}
\end{itemize}

In either of those cases, \texttt{allocate-space} is called.<|MERGE_RESOLUTION|>--- conflicted
+++ resolved
@@ -57,7 +57,6 @@
 level sheet of such a frame manager is a scaling with coefficients other
 than 1.
 
-<<<<<<< HEAD
 \section{Creating panes}
 \label{sec-panes-creating}
 
@@ -85,7 +84,7 @@
 Instead, we recommend following the examples of the specification,
 where scroll bars are added in the \texttt{layouts} section of
 \texttt{define-application-frame}.
-=======
+
 \index{Panes order}
 
 When specification talks about panes in a fashion implying some order
@@ -94,7 +93,6 @@
 pane is put before another in \texttt{:PANES} option, then it precedes
 it. It is relevant to \texttt{FRAME-STANDARD-OUTPUT} (therefore
 binding of \texttt{*STANDARD-OUTPUT*}) and other similar functions.
->>>>>>> ade0aea1
 
 \section{Pane names}
 
